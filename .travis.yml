language: python
python:
  - "2.7"
  - "3.4"
#  - "3.3"
env: #split tests
<<<<<<< HEAD
  global:
    - REQUIRES_PYNBODY=false
  matrix:
    - NOSE_IGNORE_FILES='test_qdf|test_pv2qdf|test_diskdf|test_orbit|test_streamdf|test_evolveddiskdf' REQUIRES_PYNBODY=true
    - NOSE_IGNORE_FILES='^((?!test_orbit).)*$' REQUIRES_PYNBODY=true
    - NOSE_IGNORE_FILES='^((?!test_diskdf).)*$'
    - NOSE_IGNORE_FILES='^((?!test_qdf).)*$'
    - NOSE_IGNORE_FILES='^((?!test_pv2qdf).)*$'
    - NOSE_IGNORE_FILES='^((?!test_streamdf).)*$'
    - NOSE_IGNORE_FILES='^((?!test_evolveddiskdf).)*$'
virtualenv:
  system_site_packages: true
=======
   - NOSE_IGNORE_FILES='test_qdf|test_pv2qdf|test_diskdf|test_orbit|test_streamdf|test_evolveddiskdf|test_nemo'
   - NOSE_IGNORE_FILES='^((?!test_orbit).)*$'
   - NOSE_IGNORE_FILES='^((?!test_evolveddiskdf).)*$'
   - NOSE_IGNORE_FILES='^((?!test_diskdf).)*$'
   - NOSE_IGNORE_FILES='^((?!test_qdf).)*$'
   - NOSE_IGNORE_FILES='^((?!test_pv2qdf).)*$'
   - NOSE_IGNORE_FILES='^((?!test_streamdf).)*$'
>>>>>>> 1a754f6a
before_install:
 - sudo apt-get update
 - sudo apt-get install libgsl0-dev
 - sudo apt-get -qq install lcov
 #Setup conda for faster installs
 - wget http://repo.continuum.io/miniconda/Miniconda-3.7.3-Linux-x86_64.sh -O miniconda.sh
 - bash miniconda.sh -b -p $HOME/miniconda
 - export PATH="$HOME/miniconda/bin:$PATH"
 - hash -r
 - conda config --set always_yes yes --set changeps1 no
 - conda update -q conda
 - conda create -q -n test-environment python=$TRAVIS_PYTHON_VERSION numpy scipy matplotlib setuptools pip cython>=0.20
 - source activate test-environment
 - export DISPLAY=:99.0 #For plotting tests, courtesy Ryan Varley
 - sh -e /etc/init.d/xvfb start $For plotting tests
#Download corrections for some tests
 - curl -O https://cloud.github.com/downloads/jobovy/galpy/galpy-dfcorrections.tar.gz
 - tar xvzf galpy-dfcorrections.tar.gz -C ./galpy/df_src/data/
# command to install dependencies
install:
 - pip install nose-cov
 - pip install coveralls-merge
 - gem install coveralls-lcov
 - easy_install --upgrade requests
 - easy_install --upgrade coveralls
 - if $REQUIRES_PYNBODY; then pip install git+git://github.com/pynbody/pynbody.git; fi
 - python setup.py build_ext --coverage --single_ext --inplace
 - python setup.py develop --single_ext
script:
 - nosetests -v -w nose/ --with-cov --cov galpy --cov-config .coveragerc_travis
after_success:
 # Generate lcov output 
 - lcov --capture --base-directory . --directory build/temp.linux-x86_64-2.7/galpy/ --output-file coverage.info
 # combine, generate json, and upload
 - coveralls-lcov -v -n coverage.info > coverage.c.json
 - if [[ $TRAVIS_PYTHON_VERSION == '2.7' ]]; then coveralls-merge coverage.c.json; fi
notifications:
  email:
    recipients:
      - jo.bovy@gmail.com
    on_success: change
    on_failure: change<|MERGE_RESOLUTION|>--- conflicted
+++ resolved
@@ -4,7 +4,6 @@
   - "3.4"
 #  - "3.3"
 env: #split tests
-<<<<<<< HEAD
   global:
     - REQUIRES_PYNBODY=false
   matrix:
@@ -17,7 +16,6 @@
     - NOSE_IGNORE_FILES='^((?!test_evolveddiskdf).)*$'
 virtualenv:
   system_site_packages: true
-=======
    - NOSE_IGNORE_FILES='test_qdf|test_pv2qdf|test_diskdf|test_orbit|test_streamdf|test_evolveddiskdf|test_nemo'
    - NOSE_IGNORE_FILES='^((?!test_orbit).)*$'
    - NOSE_IGNORE_FILES='^((?!test_evolveddiskdf).)*$'
@@ -25,7 +23,6 @@
    - NOSE_IGNORE_FILES='^((?!test_qdf).)*$'
    - NOSE_IGNORE_FILES='^((?!test_pv2qdf).)*$'
    - NOSE_IGNORE_FILES='^((?!test_streamdf).)*$'
->>>>>>> 1a754f6a
 before_install:
  - sudo apt-get update
  - sudo apt-get install libgsl0-dev
