<<<<<<< HEAD
from . import actionAngle
from . import actionAngleInverse
from . import actionAngleAdiabatic
from . import actionAngleAdiabaticGrid
from . import actionAngleStaeckel
from . import actionAngleStaeckelGrid
from . import actionAngleIsochrone
from . import actionAngleIsochroneApprox
from . import actionAngleSpherical
from . import actionAngleTorus
from . import actionAngleIsochroneInverse
from . import actionAngleHarmonic
from . import actionAngleHarmonicInverse
from . import actionAngleVertical
from . import actionAngleVerticalInverse
=======
from . import (actionAngle, actionAngleAdiabatic, actionAngleAdiabaticGrid,
               actionAngleAxi, actionAngleHarmonic, actionAngleHarmonicInverse,
               actionAngleInverse, actionAngleIsochrone,
               actionAngleIsochroneApprox, actionAngleIsochroneInverse,
               actionAngleSpherical, actionAngleStaeckel,
               actionAngleStaeckelGrid, actionAngleTorus)

>>>>>>> c80d0728
#
# Exceptions
#
UnboundError= actionAngle.UnboundError

#
# Functions
#
estimateDeltaStaeckel= actionAngleStaeckel.estimateDeltaStaeckel
estimateBIsochrone= actionAngleIsochroneApprox.estimateBIsochrone
dePeriod= actionAngleIsochroneApprox.dePeriod
#
# Classes
#
actionAngle= actionAngle.actionAngle
actionAngleInverse= actionAngleInverse.actionAngleInverse
actionAngleAdiabatic= actionAngleAdiabatic.actionAngleAdiabatic
actionAngleAdiabaticGrid= actionAngleAdiabaticGrid.actionAngleAdiabaticGrid
actionAngleStaeckelSingle= actionAngleStaeckel.actionAngleStaeckelSingle
actionAngleStaeckel= actionAngleStaeckel.actionAngleStaeckel
actionAngleStaeckelGrid= actionAngleStaeckelGrid.actionAngleStaeckelGrid
actionAngleIsochrone= actionAngleIsochrone.actionAngleIsochrone
actionAngleIsochroneApprox=\
    actionAngleIsochroneApprox.actionAngleIsochroneApprox
actionAngleSpherical= actionAngleSpherical.actionAngleSpherical
actionAngleTorus= actionAngleTorus.actionAngleTorus
actionAngleIsochroneInverse= actionAngleIsochroneInverse.actionAngleIsochroneInverse
actionAngleHarmonic= actionAngleHarmonic.actionAngleHarmonic
actionAngleHarmonicInverse= actionAngleHarmonicInverse.actionAngleHarmonicInverse
actionAngleVertical= actionAngleVertical.actionAngleVertical
actionAngleVerticalInverse= actionAngleVerticalInverse.actionAngleVerticalInverse<|MERGE_RESOLUTION|>--- conflicted
+++ resolved
@@ -1,28 +1,11 @@
-<<<<<<< HEAD
-from . import actionAngle
-from . import actionAngleInverse
-from . import actionAngleAdiabatic
-from . import actionAngleAdiabaticGrid
-from . import actionAngleStaeckel
-from . import actionAngleStaeckelGrid
-from . import actionAngleIsochrone
-from . import actionAngleIsochroneApprox
-from . import actionAngleSpherical
-from . import actionAngleTorus
-from . import actionAngleIsochroneInverse
-from . import actionAngleHarmonic
-from . import actionAngleHarmonicInverse
-from . import actionAngleVertical
-from . import actionAngleVerticalInverse
-=======
 from . import (actionAngle, actionAngleAdiabatic, actionAngleAdiabaticGrid,
-               actionAngleAxi, actionAngleHarmonic, actionAngleHarmonicInverse,
+               actionAngleHarmonic, actionAngleHarmonicInverse,
                actionAngleInverse, actionAngleIsochrone,
                actionAngleIsochroneApprox, actionAngleIsochroneInverse,
                actionAngleSpherical, actionAngleStaeckel,
-               actionAngleStaeckelGrid, actionAngleTorus)
+               actionAngleStaeckelGrid, actionAngleTorus, actionAngleVertical,
+               actionAngleVerticalInverse)
 
->>>>>>> c80d0728
 #
 # Exceptions
 #
