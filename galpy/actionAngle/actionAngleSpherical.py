###############################################################################
#   actionAngle: a Python module to calculate  actions, angles, and frequencies
#
#      class: actionAngleSpherical
#
#      methods:
#             __call__: returns (jr,lz,jz)
#             actionsFreqs: returns (jr,lz,jz,Or,Op,Oz)
#             actionsFreqsAngles: returns (jr,lz,jz,Or,Op,Oz,ar,ap,az)
#
###############################################################################
import copy

import numpy
<<<<<<< HEAD
from scipy import integrate, optimize
from ..potential import vcirc, epifreq, omegac, _dim
from ..potential.Potential import _evaluatePotentials
from ..potential.Potential import flatten as flatten_potential
from ..potential.planarPotential import _evaluateplanarPotentials
from .actionAngle import actionAngle, UnboundError
_EPS= 10.**-15.
=======
from scipy import integrate

from ..potential import _dim, epifreq, omegac
from ..potential.Potential import _evaluatePotentials
from ..potential.Potential import flatten as flatten_potential
from .actionAngle import actionAngle
from .actionAngleAxi import actionAngleAxi, potentialAxi


>>>>>>> c80d0728
class actionAngleSpherical(actionAngle):
    """Action-angle formalism for spherical potentials"""
    def __init__(self,*args,**kwargs):
        """
        NAME:

           __init__

        PURPOSE:

           initialize an actionAngleSpherical object

        INPUT:

           pot= a Spherical potential

           ro= distance from vantage point to GC (kpc; can be Quantity)

           vo= circular velocity at ro (km/s; can be Quantity)

           _gamma= (default=0.) replace Lz by Lz+gamma Jz in effective potential when using this class as part of actionAngleAdiabatic

        OUTPUT:

           instance

        HISTORY:

           2013-12-28 - Written - Bovy (IAS)

        """
        actionAngle.__init__(self,
                             ro=kwargs.get('ro',None),vo=kwargs.get('vo',None))
        if not 'pot' in kwargs: #pragma: no cover
            raise OSError("Must specify pot= for actionAngleSpherical")
        self._pot= flatten_potential(kwargs['pot'])
        #Also store a 'planar' (2D) version of the potential, only potential
        # used in this class
        if _dim(self._pot) == 2:
            self._2dpot= self._pot
        elif isinstance(self._pot,list):
            self._2dpot= [p.toPlanar() for p in self._pot]
        else:
            self._2dpot= self._pot.toPlanar()
        #The following for if we ever implement this code in C
        self._c= False
        ext_loaded= False
        if ext_loaded and (('c' in kwargs and kwargs['c'])
                           or not 'c' in kwargs):
            self._c= True #pragma: no cover
        else:
            self._c= False
        # gamma for when we use this as part of the adiabatic approx.
        self._gamma= kwargs.get('_gamma',0.)
        # Check the units
        self._check_consistent_units()
        return None

    def _evaluate(self,*args,**kwargs):
        """
        NAME:
           __call__ (_evaluate)
        PURPOSE:
           evaluate the actions (jr,lz,jz)
        INPUT:
           Either:
              a) R,vR,vT,z,vz[,phi]:
                 1) floats: phase-space value for single object (phi is optional) (each can be a Quantity)
                 2) numpy.ndarray: [N] phase-space values for N objects (each can be a Quantity)
              b) Orbit instance: initial condition used if that's it, orbit(t) if there is a time given as well as the second argument
           fixed_quad= (False) if True, use n=10 fixed_quad integration
           scipy.integrate.quadrature or .fixed_quad keywords
        OUTPUT:
           (jr,lz,jz)
        HISTORY:
           2013-12-28 - Written - Bovy (IAS)
        """
        fixed_quad= kwargs.pop('fixed_quad',False)
        extra_Jz= kwargs.pop('_Jz',None)
        if len(args) == 5: #R,vR.vT, z, vz
            R,vR,vT, z, vz= args
        elif len(args) == 6: #R,vR.vT, z, vz, phi
            R,vR,vT, z, vz, phi= args
        else:
            self._parse_eval_args(*args)
            R= self._eval_R
            vR= self._eval_vR
            vT= self._eval_vT
            z= self._eval_z
            vz= self._eval_vz
        if isinstance(R,float):
            R= numpy.array([R])
            vR= numpy.array([vR])
            vT= numpy.array([vT])
            z= numpy.array([z])
            vz= numpy.array([vz])
        if self._c: #pragma: no cover
            pass
        else:
            r= numpy.sqrt(R**2.+z**2.)
            vr= (R*vR+z*vz)/r
            Lz= R*vT
            Lx= -z*vT
            Ly= z*vR-R*vz
            L2= Lx*Lx+Ly*Ly+Lz*Lz
            E= _evaluateplanarPotentials(self._2dpot,r)\
                +vR**2./2.+vT**2./2.+vz**2./2.
            L= numpy.sqrt(L2)
            vt= L/r
            if self._gamma != 0. and not extra_Jz is None:
                L+= self._gamma*extra_Jz
                E+= L**2./2./r**2.-vt**2./2.
            #Actions
            Jphi= Lz
            Jz= L-numpy.fabs(Lz)
            #Jr requires some more work
            Jr= []
            for ii in range(len(r)):
                rperi,rap= self._calc_rperi_rap(r[ii],vr[ii],vt[ii],
                                                E[ii],L[ii])
                Jr.append(self._calc_jr(rperi,rap,E[ii],L[ii],
                                        fixed_quad,**kwargs))
            return (numpy.array(Jr),Jphi,Jz)

    def _actionsFreqs(self,*args,**kwargs):
        """
        NAME:
           actionsFreqs (_actionsFreqs)
        PURPOSE:
           evaluate the actions and frequencies (jr,lz,jz,Omegar,Omegaphi,Omegaz)
        INPUT:
           Either:
              a) R,vR,vT,z,vz[,phi]:
                 1) floats: phase-space value for single object (phi is optional) (each can be a Quantity)
                 2) numpy.ndarray: [N] phase-space values for N objects (each can be a Quantity)
              b) Orbit instance: initial condition used if that's it, orbit(t) if there is a time given as well as the second argument
           fixed_quad= (False) if True, use n=10 fixed_quad integration
           scipy.integrate.quadrature or .fixed_quad keywords
        OUTPUT:
            (jr,lz,jz,Omegar,Omegaphi,Omegaz)
        HISTORY:
           2013-12-28 - Written - Bovy (IAS)
        """
        fixed_quad= kwargs.pop('fixed_quad',False)
        if len(args) == 5: #R,vR.vT, z, vz
            R,vR,vT, z, vz= args
        elif len(args) == 6: #R,vR.vT, z, vz, phi
            R,vR,vT, z, vz, phi= args
        else:
            self._parse_eval_args(*args)
            R= self._eval_R
            vR= self._eval_vR
            vT= self._eval_vT
            z= self._eval_z
            vz= self._eval_vz
        if isinstance(R,float):
            R= numpy.array([R])
            vR= numpy.array([vR])
            vT= numpy.array([vT])
            z= numpy.array([z])
            vz= numpy.array([vz])
        if self._c: #pragma: no cover
            pass
        else:
            r= numpy.sqrt(R**2.+z**2.)
            vr= (R*vR+z*vz)/r
            Lz= R*vT
            Lx= -z*vT
            Ly= z*vR-R*vz
            L2= Lx*Lx+Ly*Ly+Lz*Lz
            E= _evaluateplanarPotentials(self._2dpot,r)\
                +vR**2./2.+vT**2./2.+vz**2./2.
            L= numpy.sqrt(L2)
            vt= L/r
            #Actions
            Jphi= Lz
            Jz= L-numpy.fabs(Lz)
            #Jr requires some more work
            Jr= []
            Or= []
            Op= []
            for ii in range(len(r)):
                rperi,rap= self._calc_rperi_rap(r[ii],vr[ii],vt[ii],
                                                E[ii],L[ii])
                Jr.append(self._calc_jr(rperi,rap,E[ii],L[ii],
                                        fixed_quad,**kwargs))
                #Radial period
                if Jr[-1] < 10.**-9.: #Circular orbit
                    Or.append(epifreq(self._2dpot,r[ii],use_physical=False))
                    Op.append(omegac(self._2dpot,r[ii],use_physical=False))
                    continue
                Rmean= numpy.exp((numpy.log(rperi)+numpy.log(rap))/2.)
                Or.append(self._calc_or(Rmean,rperi,rap,E[ii],L[ii],
                                        fixed_quad,**kwargs))
                Op.append(self._calc_op(Or[-1],Rmean,rperi,rap,E[ii],L[ii],
                                        fixed_quad,**kwargs))
            Op= numpy.array(Op)
            Oz= copy.copy(Op)
            Op[vT < 0.]*= -1.
            return (numpy.array(Jr),Jphi,Jz,numpy.array(Or),Op,Oz)

    def _actionsFreqsAngles(self,*args,**kwargs):
        """
        NAME:
           actionsFreqsAngles (_actionsFreqsAngles)
        PURPOSE:
           evaluate the actions, frequencies, and angles
           (jr,lz,jz,Omegar,Omegaphi,Omegaz,ar,ap,az)
        INPUT:
           Either:
              a) R,vR,vT,z,vz[,phi]:
                 1) floats: phase-space value for single object (phi is optional) (each can be a Quantity)
                 2) numpy.ndarray: [N] phase-space values for N objects (each can be a Quantity)
              b) Orbit instance: initial condition used if that's it, orbit(t) if there is a time given as well as the second argument
           fixed_quad= (False) if True, use n=10 fixed_quad integration
           scipy.integrate.quadrature or .fixed_quad keywords
        OUTPUT:
            (jr,lz,jz,Omegar,Omegaphi,Omegaz,ar,aphi,az)
        HISTORY:
           2013-12-29 - Written - Bovy (IAS)
        """
        fixed_quad= kwargs.pop('fixed_quad',False)
        if len(args) == 5: #R,vR.vT, z, vz pragma: no cover
            raise OSError("You need to provide phi when calculating angles")
        elif len(args) == 6: #R,vR.vT, z, vz, phi
            R,vR,vT, z, vz, phi= args
        else:
            self._parse_eval_args(*args)
            R= self._eval_R
            vR= self._eval_vR
            vT= self._eval_vT
            z= self._eval_z
            vz= self._eval_vz
            phi= self._eval_phi
        if isinstance(R,float):
            R= numpy.array([R])
            vR= numpy.array([vR])
            vT= numpy.array([vT])
            z= numpy.array([z])
            vz= numpy.array([vz])
            phi= numpy.array([phi])
        if self._c: #pragma: no cover
            pass
        else:
            r= numpy.sqrt(R**2.+z**2.)
            vr= (R*vR+z*vz)/r
            vtheta= (z*vR-R*vz)/r
            Lz= R*vT
            Lx= -z*vT
            Ly= z*vR-R*vz
            L2= Lx*Lx+Ly*Ly+Lz*Lz
            E= _evaluateplanarPotentials(self._2dpot,r)\
                +vR**2./2.+vT**2./2.+vz**2./2.
            L= numpy.sqrt(L2)
            vt= L/r
            #Actions
            Jphi= Lz
            Jz= L-numpy.fabs(Lz)
            #Jr requires some more work
            Jr= []
            Or= []
            Op= []
            ar= []
            az= []
            #Calculate the longitude of the ascending node
            asc= self._calc_long_asc(z,R,vtheta,phi,Lz,L)
            for ii in range(len(r)):
                rperi,rap= self._calc_rperi_rap(r[ii],vr[ii],vt[ii],
                                                E[ii],L[ii])
                Jr.append(self._calc_jr(rperi,rap,E[ii],L[ii],
                                        fixed_quad,**kwargs))
                #Radial period
                Rmean= numpy.exp((numpy.log(rperi)+numpy.log(rap))/2.)
                if Jr[-1] < 10.**-9.: #Circular orbit
                    Or.append(epifreq(self._2dpot,r[ii],use_physical=False))
                    Op.append(omegac(self._2dpot,r[ii],use_physical=False))
                else:
                    Or.append(self._calc_or(Rmean,rperi,rap,E[ii],L[ii],
                                            fixed_quad,**kwargs))
                    Op.append(self._calc_op(Or[-1],Rmean,rperi,rap,E[ii],L[ii],
                                            fixed_quad,**kwargs))
                #Angles
                ar.append(self._calc_angler(Or[-1],r[ii],Rmean,rperi,rap,
                                            E[ii],L[ii],
                                            vr[ii],fixed_quad,**kwargs))
                az.append(self._calc_anglez(Or[-1],Op[-1],ar[-1],
                                            z[ii],r[ii],
                                            Rmean,rperi,rap,E[ii],L[ii],Lz[ii],
                                            vr[ii],vtheta[ii],phi[ii],
                                            fixed_quad,**kwargs))
            Op= numpy.array(Op)
            Oz= copy.copy(Op)
            Op[vT < 0.]*= -1.
            ap= copy.copy(asc)
            ar= numpy.array(ar)
            az= numpy.array(az)
            ap[vT < 0.]-= az[vT < 0.]
            ap[vT >= 0.]+= az[vT >= 0.]
            ar= ar % (2.*numpy.pi)
            ap= ap % (2.*numpy.pi)
            az= az % (2.*numpy.pi)
            return (numpy.array(Jr),Jphi,Jz,numpy.array(Or),Op,Oz,
                    ar,ap,az)

    def _EccZmaxRperiRap(self,*args,**kwargs):
        """
        NAME:
           EccZmaxRperiRap (_EccZmaxRperiRap)
        PURPOSE:
           evaluate the eccentricity, maximum height above the plane, peri- and apocenter for a spherical potential
        INPUT:
           Either:
              a) R,vR,vT,z,vz[,phi]:
                 1) floats: phase-space value for single object (phi is optional) (each can be a Quantity)
                 2) numpy.ndarray: [N] phase-space values for N objects (each can be a Quantity)
              b) Orbit instance: initial condition used if that's it, orbit(t) if there is a time given as well as the second argument
        OUTPUT:
           (e,zmax,rperi,rap)
        HISTORY:
           2017-12-22 - Written - Bovy (UofT)
        """
        extra_Jz= kwargs.pop('_Jz',None)
        if len(args) == 5: #R,vR.vT, z, vz
            R,vR,vT, z, vz= args
        elif len(args) == 6: #R,vR.vT, z, vz, phi
            R,vR,vT, z, vz, phi= args
        else:
            self._parse_eval_args(*args)
            R= self._eval_R
            vR= self._eval_vR
            vT= self._eval_vT
            z= self._eval_z
            vz= self._eval_vz
        if isinstance(R,float):
            R= numpy.array([R])
            vR= numpy.array([vR])
            vT= numpy.array([vT])
            z= numpy.array([z])
            vz= numpy.array([vz])
        if self._c: #pragma: no cover
            pass
        else:
            r= numpy.sqrt(R**2.+z**2.)
            vr= (R*vR+z*vz)/r
            Lz= R*vT
            Lx= -z*vT
            Ly= z*vR-R*vz
            L2= Lx*Lx+Ly*Ly+Lz*Lz
            L= numpy.sqrt(L2)
            E= _evaluateplanarPotentials(self._2dpot,r)\
                +vR**2./2.+vT**2./2.+vz**2./2.
            vt= L/r
            if self._gamma != 0. and not extra_Jz is None:
                L+= self._gamma*extra_Jz
                E+= L**2./2./r**2.-vt**2./2.
            rperi, rap= [], []
            for ii in range(len(r)):
                trperi,trap= self._calc_rperi_rap(r[ii],vr[ii],vt[ii],
                                                  E[ii],L[ii])
                rperi.append(trperi)
                rap.append(trap)
            rperi= numpy.array(rperi)
            rap= numpy.array(rap)
            return ((rap-rperi)/(rap+rperi),rap*numpy.sqrt(1.-Lz**2./L2),
                    rperi,rap)
        
    def _calc_rperi_rap(self,r,vr,vt,E,L):
        if vr == 0. \
            and numpy.fabs(vt-vcirc(self._2dpot,r,use_physical=False)) < _EPS:
            #We are on a circular orbit
            rperi= r
            rap = r
        elif vr == 0. and vt > vcirc(self._2dpot,r,use_physical=False):
            #We are exactly at pericenter
            rperi= r
            if self._gamma != 0.:
                startsign= _rapRperiAxiEq(r+10.**-8.,E,L,self._2dpot)
                startsign/= numpy.fabs(startsign)
            else: startsign= 1.
            rend= _rapRperiAxiFindStart(r,E,L,self._2dpot,rap=True,
                                        startsign=startsign)
            rap= optimize.brentq(_rapRperiAxiEq,rperi+0.00001,rend,
                                 args=(E,L,self._2dpot))
        elif vr == 0. and vt < vcirc(self._2dpot,r,use_physical=False):
            #We are exactly at apocenter
            rap= r
            if self._gamma != 0.:
                startsign= _rapRperiAxiEq(r-10.**-8.,E,L,self._2dpot)
                startsign/= numpy.fabs(startsign)
            else: startsign= 1.
            rstart= _rapRperiAxiFindStart(r,E,L,self._2dpot,startsign=startsign)
            if rstart == 0.: rperi= 0.
            else:
                rperi= optimize.brentq(_rapRperiAxiEq,rstart,rap-0.000001,
                                       args=(E,L,self._2dpot))
        else:
            if self._gamma != 0.:
                startsign= _rapRperiAxiEq(r,E,L,self._2dpot)
                startsign/= numpy.fabs(startsign)
            else:
                startsign= 1.
            rstart= _rapRperiAxiFindStart(r,E,L,self._2dpot,startsign=startsign)
            if rstart == 0.: rperi= 0.
            else: 
                try:
                    rperi= optimize.brentq(_rapRperiAxiEq,rstart,r,
                                           (E,L,self._2dpot),
                                           maxiter=200)
                except RuntimeError: #pragma: no cover
                    raise UnboundError("Orbit seems to be unbound")
            rend= _rapRperiAxiFindStart(r,E,L,self._2dpot,rap=True,
                                        startsign=startsign)
            rap= optimize.brentq(_rapRperiAxiEq,r,rend,
                                 (E,L,self._2dpot))
        return (rperi,rap)

    def _calc_jr(self,rperi,rap,E,L,fixed_quad,**kwargs):
        if fixed_quad:
            return integrate.fixed_quad(_JrSphericalIntegrand,
                                        rperi,rap,
                                        args=(E,L,self._2dpot),
                                        n=10,
                                        **kwargs)[0]/numpy.pi
        else:
            return (numpy.array(integrate.quad(_JrSphericalIntegrand,
                                            rperi,rap,
                                            args=(E,L,self._2dpot),
                                            **kwargs)))[0]/numpy.pi
    def _calc_or(self,Rmean,rperi,rap,E,L,fixed_quad,**kwargs):
        Tr= 0.
        if Rmean > rperi and not fixed_quad:
            Tr+= numpy.array(integrate.quadrature(_TrSphericalIntegrandSmall,
                                               0.,numpy.sqrt(Rmean-rperi),
                                               args=(E,L,self._2dpot,
                                                     rperi),
                                               **kwargs))[0]
        elif Rmean > rperi and fixed_quad:
            Tr+= integrate.fixed_quad(_TrSphericalIntegrandSmall,
                                      0.,numpy.sqrt(Rmean-rperi),
                                      args=(E,L,self._2dpot,
                                            rperi),
                                      n=10,**kwargs)[0]
        if Rmean < rap and not fixed_quad:
            Tr+= numpy.array(integrate.quadrature(_TrSphericalIntegrandLarge,
                                               0.,numpy.sqrt(rap-Rmean),
                                               args=(E,L,self._2dpot,
                                                     rap),
                                               **kwargs))[0]
        elif Rmean < rap and fixed_quad:
            Tr+= integrate.fixed_quad(_TrSphericalIntegrandLarge,
                                      0.,numpy.sqrt(rap-Rmean),
                                      args=(E,L,self._2dpot,
                                            rap),
                                      n=10,**kwargs)[0]
        Tr= 2.*Tr
        return 2.*numpy.pi/Tr

    def _calc_op(self,Or,Rmean,rperi,rap,E,L,fixed_quad,**kwargs):
        #Azimuthal period
        I= 0.
        if Rmean > rperi and not fixed_quad:
            I+= numpy.array(integrate.quadrature(_ISphericalIntegrandSmall,
                                              0.,numpy.sqrt(Rmean-rperi),
                                              args=(E,L,self._2dpot,
                                                    rperi),
                                              **kwargs))[0]
        elif Rmean > rperi and fixed_quad:
            I+= integrate.fixed_quad(_ISphericalIntegrandSmall,
                                     0.,numpy.sqrt(Rmean-rperi),
                                     args=(E,L,self._2dpot,rperi),
                                     n=10,**kwargs)[0]
        if Rmean < rap and not fixed_quad:
            I+= numpy.array(integrate.quadrature(_ISphericalIntegrandLarge,
                                              0.,numpy.sqrt(rap-Rmean),
                                              args=(E,L,self._2dpot,
                                                    rap),
                                              **kwargs))[0]
        elif Rmean < rap and fixed_quad:
            I+= integrate.fixed_quad(_ISphericalIntegrandLarge,
                                     0.,numpy.sqrt(rap-Rmean),
                                     args=(E,L,self._2dpot,rap),
                                     n=10,**kwargs)[0]
        I*= 2*L
        return I*Or/2./numpy.pi

    def _calc_long_asc(self,z,R,vtheta,phi,Lz,L):
        i= numpy.arccos(Lz/L)
        sinu= z/R/numpy.tan(i)
        pindx= (sinu > 1.)*(sinu < (1.+10.**-7.))
        sinu[pindx]= 1.
        pindx= (sinu < -1.)*numpy.isfinite(sinu)
        sinu[pindx]= -1.
        u= numpy.arcsin(sinu)
        vzindx= vtheta > 0.
        u[vzindx]= numpy.pi-u[vzindx]
        # For non-inclined orbits, we set Omega=0 by convention
        u[True^numpy.isfinite(u)]= phi[True^numpy.isfinite(u)]
        return phi-u

    def _calc_angler(self,Or,r,Rmean,rperi,rap,E,L,vr,fixed_quad,**kwargs):
        if r < Rmean:
            if r > rperi and not fixed_quad:
                wr= Or*integrate.quadrature(_TrSphericalIntegrandSmall,
                                            0.,numpy.sqrt(r-rperi),
                                            args=(E,L,self._2dpot,rperi),
                                            **kwargs)[0]
            elif r > rperi and fixed_quad:
                wr= Or*integrate.fixed_quad(_TrSphericalIntegrandSmall,
                                            0.,numpy.sqrt(r-rperi),
                                            args=(E,L,self._2dpot,rperi),
                                            n=10,**kwargs)[0]
            else:
                wr= 0.
            if vr < 0.: wr= 2*numpy.pi-wr
        else:
            if r < rap and not fixed_quad:
                wr= Or*integrate.quadrature(_TrSphericalIntegrandLarge,
                                            0.,numpy.sqrt(rap-r),
                                            args=(E,L,self._2dpot,rap),
                                            **kwargs)[0]
            elif r < rap and fixed_quad:
                wr= Or*integrate.fixed_quad(_TrSphericalIntegrandLarge,
                                            0.,numpy.sqrt(rap-r),
                                            args=(E,L,self._2dpot,rap),
                                            n=10,**kwargs)[0]
            else:
                wr= numpy.pi
            if vr < 0.:
                wr= numpy.pi+wr
            else:
                wr= numpy.pi-wr
        return wr
<<<<<<< HEAD
        
    def _calc_anglez(self,Or,Op,ar,z,r,Rmean,rperi,rap,E,L,Lz,vr,vtheta,phi,
=======

    def _calc_anglez(self,Or,Op,ar,z,r,Rmean,rperi,rap,E,L,Lz,vr,axivz,phi,
>>>>>>> c80d0728
                     fixed_quad,**kwargs):
        #First calculate psi
        i= numpy.arccos(Lz/L)
        sinpsi= z/r/numpy.sin(i)
        if numpy.isfinite(sinpsi):
            if sinpsi > 1.:
                sinpsi= 1.
            elif sinpsi < -1.:
                sinpsi= -1.
            psi= numpy.arcsin(sinpsi)
            if vtheta > 0.: psi= numpy.pi-psi
        else:
            psi= phi
        psi= psi % (2.*numpy.pi)
        #Calculate dSr/dL
        dpsi= Op/Or*2.*numpy.pi #this is the full I integral
        if r < Rmean:
            if not fixed_quad:
                wz= L*integrate.quadrature(_ISphericalIntegrandSmall,
                                           0.,numpy.sqrt(r-rperi),
                                           args=(E,L,self._2dpot,
                                                 rperi),
                                           **kwargs)[0]
            elif fixed_quad:
                wz= L*integrate.fixed_quad(_ISphericalIntegrandSmall,
                                           0.,numpy.sqrt(r-rperi),
                                           args=(E,L,self._2dpot,
                                                 rperi),
                                           n=10,**kwargs)[0]
            if vr < 0.: wz= dpsi-wz
        else:
            if not fixed_quad:
                wz= L*integrate.quadrature(_ISphericalIntegrandLarge,
                                           0.,numpy.sqrt(rap-r),
                                           args=(E,L,self._2dpot,
                                                 rap),
                                           **kwargs)[0]
            elif fixed_quad:
                wz= L*integrate.fixed_quad(_ISphericalIntegrandLarge,
                                           0.,numpy.sqrt(rap-r),
                                           args=(E,L,self._2dpot,
                                                 rap),
                                           n=10,**kwargs)[0]
            if vr < 0.:
                wz= dpsi/2.+wz
            else:
                wz= dpsi/2.-wz
        #Add everything
        wz= -wz+psi+Op/Or*ar
        return wz

def _JrSphericalIntegrand(r,E,L,pot):
    """The J_r integrand"""
    return numpy.sqrt(2.*(E-_evaluateplanarPotentials(pot,r))-L**2./r**2.)

def _TrSphericalIntegrandSmall(t,E,L,pot,rperi):
    r= rperi+t**2.#part of the transformation
    return 2.*t/_JrSphericalIntegrand(r,E,L,pot)

def _TrSphericalIntegrandLarge(t,E,L,pot,rap):
    r= rap-t**2.#part of the transformation
    return 2.*t/_JrSphericalIntegrand(r,E,L,pot)

def _ISphericalIntegrandSmall(t,E,L,pot,rperi):
    r= rperi+t**2.#part of the transformation
    return 2.*t/_JrSphericalIntegrand(r,E,L,pot)/r**2.

def _ISphericalIntegrandLarge(t,E,L,pot,rap):
    r= rap-t**2.#part of the transformation
    return 2.*t/_JrSphericalIntegrand(r,E,L,pot)/r**2.

def _rapRperiAxiEq(R,E,L,pot):
    """The vr=0 equation that needs to be solved to find apo- and pericenter"""
    return E-_evaluateplanarPotentials(pot,R)-L**2./2./R**2.

def _rapRperiAxiFindStart(R,E,L,pot,rap=False,startsign=1.):
    """
    NAME:
       _rapRperiAxiFindStart
    PURPOSE:
       Find adequate start or end points to solve for rap and rperi
    INPUT:
       R - Galactocentric radius
       E - energy
       L - angular momentum
       pot - potential
       rap - if True, find the rap end-point
       startsign= set to -1 if the function is not positive (due to gamma in the modified adiabatic approximation)
    OUTPUT:
       rstart or rend
    HISTORY:
       2010-12-01 - Written - Bovy (NYU)
    """
    if rap:
        rtry= 2.*R
    else:
        rtry= R/2.
    while startsign*_rapRperiAxiEq(rtry,E,L,pot) > 0. \
            and rtry > 0.000000001:
        if rap:
            if rtry > 100.: #pragma: no cover
                raise UnboundError("Orbit seems to be unbound")
            rtry*= 2.
        else:
            rtry/= 2.
    if rtry < 0.000000001: return 0.
    return rtry
<|MERGE_RESOLUTION|>--- conflicted
+++ resolved
@@ -12,25 +12,15 @@
 import copy
 
 import numpy
-<<<<<<< HEAD
 from scipy import integrate, optimize
-from ..potential import vcirc, epifreq, omegac, _dim
+
+from ..potential import _dim, epifreq, omegac, vcirc
+from ..potential.planarPotential import _evaluateplanarPotentials
 from ..potential.Potential import _evaluatePotentials
 from ..potential.Potential import flatten as flatten_potential
-from ..potential.planarPotential import _evaluateplanarPotentials
-from .actionAngle import actionAngle, UnboundError
+from .actionAngle import UnboundError, actionAngle
+
 _EPS= 10.**-15.
-=======
-from scipy import integrate
-
-from ..potential import _dim, epifreq, omegac
-from ..potential.Potential import _evaluatePotentials
-from ..potential.Potential import flatten as flatten_potential
-from .actionAngle import actionAngle
-from .actionAngleAxi import actionAngleAxi, potentialAxi
-
-
->>>>>>> c80d0728
 class actionAngleSpherical(actionAngle):
     """Action-angle formalism for spherical potentials"""
     def __init__(self,*args,**kwargs):
@@ -396,7 +386,7 @@
             rap= numpy.array(rap)
             return ((rap-rperi)/(rap+rperi),rap*numpy.sqrt(1.-Lz**2./L2),
                     rperi,rap)
-        
+
     def _calc_rperi_rap(self,r,vr,vt,E,L):
         if vr == 0. \
             and numpy.fabs(vt-vcirc(self._2dpot,r,use_physical=False)) < _EPS:
@@ -434,7 +424,7 @@
                 startsign= 1.
             rstart= _rapRperiAxiFindStart(r,E,L,self._2dpot,startsign=startsign)
             if rstart == 0.: rperi= 0.
-            else: 
+            else:
                 try:
                     rperi= optimize.brentq(_rapRperiAxiEq,rstart,r,
                                            (E,L,self._2dpot),
@@ -563,13 +553,8 @@
             else:
                 wr= numpy.pi-wr
         return wr
-<<<<<<< HEAD
-        
+
     def _calc_anglez(self,Or,Op,ar,z,r,Rmean,rperi,rap,E,L,Lz,vr,vtheta,phi,
-=======
-
-    def _calc_anglez(self,Or,Op,ar,z,r,Rmean,rperi,rap,E,L,Lz,vr,axivz,phi,
->>>>>>> c80d0728
                      fixed_quad,**kwargs):
         #First calculate psi
         i= numpy.arccos(Lz/L)
@@ -676,4 +661,4 @@
         else:
             rtry/= 2.
     if rtry < 0.000000001: return 0.
-    return rtry
+    return rtry