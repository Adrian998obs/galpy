import math as m
import numpy as nu
from scipy import interpolate
_APY_LOADED= True
try:
    from astropy import units
except ImportError:
    _APY_LOADED= False
from galpy import actionAngle
import galpy.util.bovy_plot as plot
import galpy.util.bovy_coords as coords
from galpy.util.bovy_conversion import physical_conversion
<<<<<<< HEAD
from galpy.util import bovy_conversion
from galpy.util import config
=======
from galpy.potential_src.planarPotential import RZToplanarPotential
try:
    from astropy import coordinates
    from astropy import units
    _ASTROPYLOADED= True
except ImportError:
    _ASTROPYLOADED= False
>>>>>>> e7b98e72
class OrbitTop(object):
    """General class that holds orbits and integrates them"""
    def __init__(self,vxvv=None,vo=None,ro=None,zo=0.025,
                 solarmotion=nu.array([-10.1,4.0,6.7])):
        """
        NAME:

           __init__

        PURPOSE:

           Initialize an orbit instance

        INPUT:

           vxvv - initial condition

           vo - circular velocity at ro (km/s)

           ro - distance from vantage point to GC (kpc)

           zo - offset toward the NGP of the Sun wrt the plane (kpc)

           solarmotion - value in [-U,V,W] (km/s)

        OUTPUT:

           (none)

        HISTORY:

           2010-07-10 - Written - Bovy (NYU)

        """
        # If you change the way an Orbit object is setup, also change each of
        # the methods that return Orbits
        self.vxvv= vxvv
        if vo is None:
            self._vo= config.__config__.getfloat('normalization','vo')
            self._voSet= False
        else:
            self._vo= vo
            self._voSet= True
        if ro is None:
            self._ro= config.__config__.getfloat('normalization','ro')
            self._roSet= False
        else:
            self._ro= ro
            self._roSet= True
        self._zo= zo
        self._solarmotion= solarmotion
        return None

    def turn_physical_off(self):
        """
        NAME:
           turn_physical_off
        PURPOSE:
           turn off automatic returning of outputs in physical units
        INPUT:
           (none)
        OUTPUT:
           (none)
        HISTORY:
           2014-06-17 - Written - Bovy (IAS)
        """
        self._roSet= False
        self._voSet= False
        return None

    def integrate(self,t,pot,method='symplec4_c',dt=None):
        """
        NAME:
           integrate
        PURPOSE:
           integrate the orbit
        INPUT:
           t - list of times at which to output (0 has to be in this!)
           pot - Potential instance or list of instances
        OUTPUT:
           (none) (get the actual orbit using self.getOrbit()
        HISTORY:
           2010-07-10
        """
        raise NotImplementedError

    def getOrbit(self):
        """
        NAME:
           getOrbit
        PURPOSE:
           return a previously calculated orbit
        INPUT:
           (none)
        OUTPUT:
           (none)
        HISTORY:
           2010-07-10 - Written - Bovy (NYU)
        """
        return self.orbit

    def getOrbit_dxdv(self):
        """
        NAME:
           getOrbit_dxdv
        PURPOSE:
           return a previously calculated orbit_dxdv
        INPUT:
           (none)
        OUTPUT:
           (none)
        HISTORY:
           2010-07-10 - Written - Bovy (NYU)
        """
        return self.orbit_dxdv[:,4:]

    @physical_conversion('time')
    def time(self,*args,**kwargs):
        """
        NAME:
           time
        PURPOSE:
           return the times at which the orbit is sampled
        INPUT:
           t - (default: integration times) time at which to get the time (for consistency reasons); default is to return the list of times at which the orbit is sampled
           ro= (Object-wide default) physical scale for distances to use to convert
           vo= (Object-wide default) physical scale for velocities to use to convert
           use_physical= use to override Object-wide default for using a physical scale for output
        OUTPUT:
           t(t)
        HISTORY:
           2014-06-11 - Written - Bovy (IAS)
        """
        if len(args) == 0:
            try:
                return self.t
            except AttributeError:
                return 0.
        else: return args[0]

    @physical_conversion('position')
    def R(self,*args,**kwargs):
        """
        NAME:
           R
        PURPOSE:
           return cylindrical radius at time t
        INPUT:
           t - (optional) time at which to get the radius
           ro= (Object-wide default) physical scale for distances to use to convert
           use_physical= use to override Object-wide default for using a physical scale for output
        OUTPUT:
           R(t)
        HISTORY:
           2010-09-21 - Written - Bovy (NYU)
        """
        thiso= self(*args,**kwargs)
        onet= (len(thiso.shape) == 1)
        if onet: return thiso[0]
        else: return thiso[0,:]

    @physical_conversion('velocity')
    def vR(self,*args,**kwargs):
        """
        NAME:
           vR
        PURPOSE:
           return radial velocity at time t
        INPUT:
           t - (optional) time at which to get the radial velocity
           vo= (Object-wide default) physical scale for velocities to use to convert
           use_physical= use to override Object-wide default for using a physical scale for output
        OUTPUT:
           vR(t)
        HISTORY:
           2010-09-21 - Written - Bovy (NYU)
        """
        thiso= self(*args,**kwargs)
        onet= (len(thiso.shape) == 1)
        if onet: return thiso[1]
        else: return thiso[1,:]

    @physical_conversion('velocity')
    def vT(self,*args,**kwargs):
        """
        NAME:
           vT
        PURPOSE:
           return tangential velocity at time t
        INPUT:
           t - (optional) time at which to get the tangential velocity
           vo= (Object-wide default) physical scale for velocities to use to convert
           use_physical= use to override Object-wide default for using a physical scale for output
        OUTPUT:
           vT(t)
        HISTORY:
           2010-09-21 - Written - Bovy (NYU)
        """
        thiso= self(*args,**kwargs)
        onet= (len(thiso.shape) == 1)
        if onet: return thiso[2]
        else: return thiso[2,:]

    @physical_conversion('position')
    def z(self,*args,**kwargs):
        """
        NAME:
           z
        PURPOSE:
           return vertical height
        INPUT:
           t - (optional) time at which to get the vertical height
           ro= (Object-wide default) physical scale for distances to use to convert
           use_physical= use to override Object-wide default for using a physical scale for output
        OUTPUT:
           z(t)
        HISTORY:
           2010-09-21 - Written - Bovy (NYU)
        """
        if len(self.vxvv) < 5:
            raise AttributeError("linear and planar orbits do not have z()")
        thiso= self(*args,**kwargs)
        onet= (len(thiso.shape) == 1)
        if onet: return thiso[3]
        else: return thiso[3,:]

    @physical_conversion('velocity')
    def vz(self,*args,**kwargs):
        """
        NAME:
           vz
        PURPOSE:
           return vertical velocity
        INPUT:
           t - (optional) time at which to get the vertical velocity
           vo= (Object-wide default) physical scale for velocities to use to convert
           use_physical= use to override Object-wide default for using a physical scale for output
        OUTPUT:
           vz(t)
        HISTORY:
           2010-09-21 - Written - Bovy (NYU)
        """
        if len(self.vxvv) < 5:
            raise AttributeError("linear and planar orbits do not have vz()")
        thiso= self(*args,**kwargs)
        onet= (len(thiso.shape) == 1)
        if onet: return thiso[4]
        else: return thiso[4,:]

    def phi(self,*args,**kwargs):
        """
        NAME:
           phi
        PURPOSE:
           return azimuth
        INPUT:
           t - (optional) time at which to get the azimuth
        OUTPUT:
           phi(t)
        HISTORY:
           2010-09-21 - Written - Bovy (NYU)
        """
        if len(self.vxvv) != 4 and len(self.vxvv) != 6:
            raise AttributeError("orbit must track azimuth to use phi()")
        thiso= self(*args,**kwargs)
        onet= (len(thiso.shape) == 1)
        if onet: return thiso[-1]
        else: return thiso[-1,:]

    @physical_conversion('position')
    def x(self,*args,**kwargs):
        """
        NAME:
           x
        PURPOSE:
           return x
        INPUT:
           t - (optional) time at which to get x
           ro= (Object-wide default) physical scale for distances to use to convert
           use_physical= use to override Object-wide default for using a physical scale for output
        OUTPUT:
           x(t)
        HISTORY:
           2010-09-21 - Written - Bovy (NYU)
        """
        thiso= self(*args,**kwargs)
        if not len(thiso.shape) == 2: thiso= thiso.reshape((thiso.shape[0],1))
        if len(thiso[:,0]) == 2:
            return thiso[0,:]
        if len(thiso[:,0]) != 4 and len(thiso[:,0]) != 6:
            raise AttributeError("orbit must track azimuth to use x()")
        elif len(thiso[:,0]) == 4:
            return thiso[0,:]*nu.cos(thiso[3,:])
        else:
            return thiso[0,:]*nu.cos(thiso[5,:])

    @physical_conversion('position')
    def y(self,*args,**kwargs):
        """
        NAME:
           y
        PURPOSE:
           return y
        INPUT:
           t - (optional) time at which to get y
           ro= (Object-wide default) physical scale for distances to use to convert
           use_physical= use to override Object-wide default for using a physical scale for output
        OUTPUT:
           y(t)
        HISTORY:
           2010-09-21 - Written - Bovy (NYU)
        """
        thiso= self(*args,**kwargs)
        if not len(thiso.shape) == 2: thiso= thiso.reshape((thiso.shape[0],1))
        if len(thiso[:,0]) != 4 and len(thiso[:,0]) != 6:
            raise AttributeError("orbit must track azimuth to use x()")
        elif len(thiso[:,0]) == 4:
            return thiso[0,:]*nu.sin(thiso[3,:])
        else:
            return thiso[0,:]*nu.sin(thiso[5,:])

    @physical_conversion('velocity')
    def vx(self,*args,**kwargs):
        """
        NAME:
           vx
        PURPOSE:
           return x velocity at time t
        INPUT:
           t - (optional) time at which to get the velocity
           vo= (Object-wide default) physical scale for velocities to use to convert
           use_physical= use to override Object-wide default for using a physical scale for output
        OUTPUT:
           vx(t)
        HISTORY:
           2010-11-30 - Written - Bovy (NYU)
        """
        thiso= self(*args,**kwargs)
        if not len(thiso.shape) == 2: thiso= thiso.reshape((thiso.shape[0],1))
        if len(thiso[:,0]) == 2:
            return thiso[1,:]
        if len(thiso[:,0]) != 4 and len(thiso[:,0]) != 6:
            raise AttributeError("orbit must track azimuth to use vx()")
        elif len(thiso[:,0]) == 4:
            theta= thiso[3,:]
        else:
            theta= thiso[5,:]
        return thiso[1,:]*nu.cos(theta)-thiso[2,:]*nu.sin(theta)

    @physical_conversion('velocity')
    def vy(self,*args,**kwargs):
        """
        NAME:
           vy
        PURPOSE:
           return y velocity at time t
        INPUT:
           t - (optional) time at which to get the velocity
           vo= (Object-wide default) physical scale for velocities to use to convert
           use_physical= use to override Object-wide default for using a physical scale for output
        OUTPUT:
           vy(t)
        HISTORY:
           2010-11-30 - Written - Bovy (NYU)
        """
        thiso= self(*args,**kwargs)
        if not len(thiso.shape) == 2: thiso= thiso.reshape((thiso.shape[0],1))
        if len(thiso[:,0]) != 4 and len(thiso[:,0]) != 6:
            raise AttributeError("orbit must track azimuth to use vx()")
        elif len(thiso[:,0]) == 4:
            theta= thiso[3,:]
        else:
            theta= thiso[5,:]
        return thiso[2,:]*nu.cos(theta)+thiso[1,:]*nu.sin(theta)

    @physical_conversion('velocity')
    def vphi(self,*args,**kwargs):
        """
        NAME:
           vphi
        PURPOSE:
           return angular velocity
        INPUT:
           t - (optional) time at which to get the angular velocity
           vo= (Object-wide default) physical scale for velocities to use to convert
           use_physical= use to override Object-wide default for using a physical scale for output
        OUTPUT:
           vphi(t)
        HISTORY:
           2010-09-21 - Written - Bovy (NYU)
        """
        thiso= self(*args,**kwargs)
        if not len(thiso.shape) == 2: thiso= thiso.reshape((thiso.shape[0],1))
        return thiso[2,:]/thiso[0,:]

    def ra(self,*args,**kwargs):
        """
        NAME:
           ra
        PURPOSE:
           return the right ascension
        INPUT:
           t - (optional) time at which to get ra
           obs=[X,Y,Z] - (optional) position of observer (in kpc) 
                         (default=Object-wide default)
                         OR Orbit object that corresponds to the orbit
                         of the observer
           ro= distance in kpc corresponding to R=1. (default=Object-wide default)
        OUTPUT:
           ra(t)
        HISTORY:
           2011-02-23 - Written - Bovy (NYU)
        """
        radec= self._radec(*args,**kwargs)
        return radec[:,0]

    def dec(self,*args,**kwargs):
        """
        NAME:
           dec
        PURPOSE:
           return the declination
        INPUT:
           t - (optional) time at which to get dec
           obs=[X,Y,Z] - (optional) position of observer (in kpc) 
                         (default=Object-wide default)
                         OR Orbit object that corresponds to the orbit
                         of the observer
           ro= distance in kpc corresponding to R=1. (default=Object-wide default)
        OUTPUT:
           dec(t)
        HISTORY:
           2011-02-23 - Written - Bovy (NYU)
        """
        radec= self._radec(*args,**kwargs)
        return radec[:,1]

    def ll(self,*args,**kwargs):
        """
        NAME:
           ll
        PURPOSE:
           return Galactic longitude
        INPUT:
           t - (optional) time at which to get ll
           obs=[X,Y,Z] - (optional) position of observer (in kpc) 
                         (default=Object-wide default)
                         OR Orbit object that corresponds to the orbit
                         of the observer
           ro= distance in kpc corresponding to R=1. (default=Object-wide default)         
        OUTPUT:
           l(t)
        HISTORY:
           2011-02-23 - Written - Bovy (NYU)
        """
        lbd= self._lbd(*args,**kwargs)
        return lbd[:,0]

    def bb(self,*args,**kwargs):
        """
        NAME:
           bb
        PURPOSE:
           return Galactic latitude
        INPUT:
           t - (optional) time at which to get bb
           obs=[X,Y,Z] - (optional) position of observer (in kpc) 
                         (default=Object-wide default)
                         OR Orbit object that corresponds to the orbit
                         of the observer
           ro= distance in kpc corresponding to R=1. (default=Object-wide default)         
        OUTPUT:
           b(t)
        HISTORY:
           2011-02-23 - Written - Bovy (NYU)
        """
        lbd= self._lbd(*args,**kwargs)
        return lbd[:,1]

    def dist(self,*args,**kwargs):
        """
        NAME:
           dist
        PURPOSE:
           return distance from the observer in kpc
        INPUT:
           t - (optional) time at which to get dist
           obs=[X,Y,Z] - (optional) position of observer (in kpc) 
                         (default=Object-wide default)
                         OR Orbit object that corresponds to the orbit
                         of the observer
           ro= distance in kpc corresponding to R=1. (default=Object-wide default)         
        OUTPUT:
           dist(t) in kpc
        HISTORY:
           2011-02-23 - Written - Bovy (NYU)
        """
        lbd= self._lbd(*args,**kwargs)
        return lbd[:,2].astype('float64')

    def pmra(self,*args,**kwargs):
        """
        NAME:
           pmra
        PURPOSE:
           return proper motion in right ascension (in mas/yr)
        INPUT:
           t - (optional) time at which to get pmra
           obs=[X,Y,Z,vx,vy,vz] - (optional) position and velocity of observer 
                         (in kpc and km/s) (default=Object-wide default)
                         OR Orbit object that corresponds to the orbit
                         of the observer
           ro= distance in kpc corresponding to R=1. (default=Object-wide default)    
           vo= velocity in km/s corresponding to v=1. (default=Object-wide default)
        OUTPUT:
           pm_ra(t) in mas / yr
        HISTORY:
           2011-02-24 - Written - Bovy (NYU)
        """
        pmrapmdec= self._pmrapmdec(*args,**kwargs)
        return pmrapmdec[:,0]

    def pmdec(self,*args,**kwargs):
        """
        NAME:
           pmdec
        PURPOSE:
           return proper motion in declination (in mas/yr)
        INPUT:
           t - (optional) time at which to get pmdec
           obs=[X,Y,Z,vx,vy,vz] - (optional) position and velocity of observer 
                         (in kpc and km/s) (default=Object-wide default)
                         OR Orbit object that corresponds to the orbit
                         of the observer
           ro= distance in kpc corresponding to R=1. (default=Object-wide default)         
           vo= velocity in km/s corresponding to v=1. (default=Object-wide default)
        OUTPUT:
           pm_dec(t) in mas/yr
        HISTORY:
           2011-02-24 - Written - Bovy (NYU)
        """
        pmrapmdec= self._pmrapmdec(*args,**kwargs)
        return pmrapmdec[:,1]

    def pmll(self,*args,**kwargs):
        """
        NAME:
           pmll
        PURPOSE:
           return proper motion in Galactic longitude (in mas/yr)
        INPUT:
           t - (optional) time at which to get pmll
           obs=[X,Y,Z,vx,vy,vz] - (optional) position and velocity of observer 
                         (in kpc and km/s) (default=Object-wide default)
                         OR Orbit object that corresponds to the orbit
                         of the observer
           ro= distance in kpc corresponding to R=1. (default=Object-wide default)         
           vo= velocity in km/s corresponding to v=1. (default=Object-wide default)
        OUTPUT:
           pm_l(t) in mas/yr
        HISTORY:
           2011-02-24 - Written - Bovy (NYU)
        """
        lbdvrpmllpmbb= self._lbdvrpmllpmbb(*args,**kwargs)
        return lbdvrpmllpmbb[:,4]

    def pmbb(self,*args,**kwargs):
        """
        NAME:
           pmbb
        PURPOSE:
           return proper motion in Galactic latitude (in mas/yr)
        INPUT:
           t - (optional) time at which to get pmbb
           obs=[X,Y,Z,vx,vy,vz] - (optional) position and velocity of observer 
                         (in kpc and km/s) (default=Object-wide default)
                         OR Orbit object that corresponds to the orbit
                         of the observer
           ro= distance in kpc corresponding to R=1. (default=Object-wide default)         
           vo= velocity in km/s corresponding to v=1. (default=Object-wide default)
        OUTPUT:
           pm_b(t) in mas/yr
        HISTORY:
           2011-02-24 - Written - Bovy (NYU)
        """
        lbdvrpmllpmbb= self._lbdvrpmllpmbb(*args,**kwargs)
        return lbdvrpmllpmbb[:,5]

    def vlos(self,*args,**kwargs):
        """
        NAME:
           vlos
        PURPOSE:
           return the line-of-sight velocity (in km/s)
        INPUT:
           t - (optional) time at which to get vlos
           obs=[X,Y,Z,vx,vy,vz] - (optional) position and velocity of observer 
                         (in kpc and km/s) (default=Object-wide default)
                         OR Orbit object that corresponds to the orbit
                         of the observer
           ro= distance in kpc corresponding to R=1. (default=Object-wide default)         
           vo= velocity in km/s corresponding to v=1. (default=Object-wide default)
        OUTPUT:
           vlos(t) in km/s
        HISTORY:
           2011-02-24 - Written - Bovy (NYU)
        """
        lbdvrpmllpmbb= self._lbdvrpmllpmbb(*args,**kwargs)
        return lbdvrpmllpmbb[:,3]

    def helioX(self,*args,**kwargs):
        """
        NAME:
           helioX
        PURPOSE:
           return Heliocentric Galactic rectangular x-coordinate (aka "X")
        INPUT:
           t - (optional) time at which to get X
           obs=[X,Y,Z] - (optional) position and velocity of observer 
                         (in kpc and km/s) (default=Object-wide default)
                         OR Orbit object that corresponds to the orbit
                         of the observer
           ro= distance in kpc corresponding to R=1. (default=Object-wide default)         
        OUTPUT:
           helioX(t) in kpc
        HISTORY:
           2011-02-24 - Written - Bovy (NYU)
        """
        X, Y, Z= self._helioXYZ(*args,**kwargs)
        return X

    def helioY(self,*args,**kwargs):
        """
        NAME:
           helioY
        PURPOSE:
           return Heliocentric Galactic rectangular y-coordinate (aka "Y")
        INPUT:
           t - (optional) time at which to get Y
           obs=[X,Y,Z] - (optional) position and velocity of observer 
                         (in kpc and km/s) (default=Object-wide default)
                         OR Orbit object that corresponds to the orbit
                         of the observer
           ro= distance in kpc corresponding to R=1. (default=Object-wide default)         
        OUTPUT:
           helioY(t) in kpc
        HISTORY:
           2011-02-24 - Written - Bovy (NYU)
        """
        X, Y, Z= self._helioXYZ(*args,**kwargs)
        return Y

    def helioZ(self,*args,**kwargs):
        """
        NAME:
           helioZ
        PURPOSE:
           return Heliocentric Galactic rectangular z-coordinate (aka "Z")
        INPUT:
           t - (optional) time at which to get Z
           obs=[X,Y,Z] - (optional) position and velocity of observer 
                         (in kpc and km/s) (default=Object-wide default)
                         OR Orbit object that corresponds to the orbit
                         of the observer
           ro= distance in kpc corresponding to R=1. (default=Object-wide default)         
        OUTPUT:
           helioZ(t) in kpc
        HISTORY:
           2011-02-24 - Written - Bovy (NYU)
        """
        X, Y, Z= self._helioXYZ(*args,**kwargs)
        return Z

    def U(self,*args,**kwargs):
        """
        NAME:
           U
        PURPOSE:
           return Heliocentric Galactic rectangular x-velocity (aka "U")
        INPUT:
           t - (optional) time at which to get U
           obs=[X,Y,Z,vx,vy,vz] - (optional) position and velocity of observer 
                         (in kpc and km/s) (default=Object-wide default)
                         OR Orbit object that corresponds to the orbit
                         of the observer
           ro= distance in kpc corresponding to R=1. (default=Object-wide default)         
           vo= velocity in km/s corresponding to v=1. (default=Object-wide default)
        OUTPUT:
           U(t) in km/s
        HISTORY:
           2011-02-24 - Written - Bovy (NYU)
        """
        X, Y, Z, U, V, W= self._XYZvxvyvz(*args,**kwargs)
        return U

    def V(self,*args,**kwargs):
        """
        NAME:
           V
        PURPOSE:
           return Heliocentric Galactic rectangular y-velocity (aka "V")
        INPUT:
           t - (optional) time at which to get U
           obs=[X,Y,Z,vx,vy,vz] - (optional) position and velocity of observer 
                         (in kpc and km/s) (default=Object-wide default)
                         OR Orbit object that corresponds to the orbit
                         of the observer
           ro= distance in kpc corresponding to R=1. (default=Object-wide default)         
           vo= velocity in km/s corresponding to v=1. (default=Object-wide default)
        OUTPUT:
           V(t) in km/s
        HISTORY:
           2011-02-24 - Written - Bovy (NYU)
        """
        X, Y, Z, U, V, W= self._XYZvxvyvz(*args,**kwargs)
        return V

    def W(self,*args,**kwargs):
        """
        NAME:
           W
        PURPOSE:
           return Heliocentric Galactic rectangular z-velocity (aka "W")
        INPUT:
           t - (optional) time at which to get W
           obs=[X,Y,Z,vx,vy,vz] - (optional) position and velocity of observer 
                         (in kpc and km/s) (default=Object-wide default)
                         OR Orbit object that corresponds to the orbit
                         of the observer
           ro= distance in kpc corresponding to R=1. (default=Object-wide default)         
           vo= velocity in km/s corresponding to v=1. (default=Object-wide default)
        OUTPUT:
           W(t) in km/s
        HISTORY:
           2011-02-24 - Written - Bovy (NYU)
        """
        X, Y, Z, U, V, W= self._XYZvxvyvz(*args,**kwargs)
        return W

    def SkyCoord(self,*args,**kwargs):
        """
        NAME:
           SkyCoord
        PURPOSE:
           return the position as an astropy SkyCoord
        INPUT:
           t - (optional) time at which to get the position
           obs=[X,Y,Z] - (optional) position of observer (in kpc) 
                         (default=Object-wide default)
                         OR Orbit object that corresponds to the orbit
                         of the observer
           ro= distance in kpc corresponding to R=1. (default=Object-wide default)
        OUTPUT:
           SkyCoord(t)
        HISTORY:
           2015-06-02 - Written - Bovy (IAS)
        """
        radec= self._radec(*args,**kwargs)
        tdist= self.dist(*args,**kwargs)
        return coordinates.SkyCoord(radec[:,0]*units.degree,
                                    radec[:,1]*units.degree,
                                    distance=tdist*units.kpc,
                                    frame='icrs')

    def _radec(self,*args,**kwargs):
        """Calculate ra and dec"""
        lbd= self._lbd(*args,**kwargs)
        return coords.lb_to_radec(lbd[:,0],lbd[:,1],degree=True)

    def _pmrapmdec(self,*args,**kwargs):
        """Calculate pmra and pmdec"""
        lbdvrpmllpmbb= self._lbdvrpmllpmbb(*args,**kwargs)
        return coords.pmllpmbb_to_pmrapmdec(lbdvrpmllpmbb[:,4],
                                            lbdvrpmllpmbb[:,5],
                                            lbdvrpmllpmbb[:,0],
                                            lbdvrpmllpmbb[:,1],degree=True)

    def _lbd(self,*args,**kwargs):
        """Calculate l,b, and d"""
        obs, ro, vo= self._parse_radec_kwargs(kwargs,dontpop=True)
        X,Y,Z= self._helioXYZ(*args,**kwargs)
        bad_indx= (X == 0.)*(Y == 0.)*(Z == 0.)
        if True in bad_indx:
            X[bad_indx]+= ro/10000.
        return coords.XYZ_to_lbd(X*ro,Y*ro,Z*ro,degree=True)

    def _helioXYZ(self,*args,**kwargs):
        """Calculate heliocentric rectangular coordinates"""
        obs, ro, vo= self._parse_radec_kwargs(kwargs)
        thiso= self(*args,**kwargs)
        if not len(thiso.shape) == 2: thiso= thiso.reshape((thiso.shape[0],1))
        if len(thiso[:,0]) != 4 and len(thiso[:,0]) != 6: #pragma: no cover
            raise AttributeError("orbit must track azimuth to use radeclbd functions")
        elif len(thiso[:,0]) == 4: #planarOrbit
            if isinstance(obs,(nu.ndarray,list)):
                X,Y,Z = coords.galcencyl_to_XYZ(thiso[0,:],thiso[3,:],0.,
                                                Xsun=obs[0]/ro,
                                                Ysun=obs[1]/ro,
                                                Zsun=obs[2]/ro)
            else: #Orbit instance
                if obs.dim() == 2:
                    X,Y,Z = coords.galcencyl_to_XYZ(thiso[0,:],thiso[3,:],0.,
                                                    Xsun=obs.x(*args,**kwargs),
                                                    Ysun=obs.y(*args,**kwargs),
                                                    Zsun=0.)
                else:
                    X,Y,Z = coords.galcencyl_to_XYZ(thiso[0,:],thiso[3,:],0.,
                                                    Xsun=obs.x(*args,**kwargs),
                                                    Ysun=obs.y(*args,**kwargs),
                                                    Zsun=obs.z(*args,**kwargs))
        else: #FullOrbit
            if isinstance(obs,(nu.ndarray,list)):
                X,Y,Z = coords.galcencyl_to_XYZ(thiso[0,:],thiso[5,:],
                                                thiso[3,:],
                                                Xsun=obs[0]/ro,
                                                Ysun=obs[1]/ro,
                                                Zsun=obs[2]/ro)
            else: #Orbit instance
                if obs.dim() == 2:
                    X,Y,Z = coords.galcencyl_to_XYZ(thiso[0,:],thiso[5,:],
                                                    thiso[3,:],
                                                    Xsun=obs.x(*args,**kwargs),
                                                    Ysun=obs.y(*args,**kwargs),
                                                    Zsun=0.)
                else:
                    X,Y,Z = coords.galcencyl_to_XYZ(thiso[0,:],thiso[5,:],
                                                    thiso[3,:],
                                                    Xsun=obs.x(*args,**kwargs),
                                                    Ysun=obs.y(*args,**kwargs),
                                                    Zsun=obs.z(*args,**kwargs))
        return (X,Y,Z)

    def _lbdvrpmllpmbb(self,*args,**kwargs):
        """Calculate l,b,d,vr,pmll,pmbb"""
        obs, ro, vo= self._parse_radec_kwargs(kwargs,dontpop=True)
        X,Y,Z,vX,vY,vZ= self._XYZvxvyvz(*args,**kwargs)
        bad_indx= (X == 0.)*(Y == 0.)*(Z == 0.)
        if True in bad_indx:
            X[bad_indx]+= ro/10000.
        return coords.rectgal_to_sphergal(X,Y,Z,vX,vY,vZ,degree=True)

    def _XYZvxvyvz(self,*args,**kwargs):
        """Calculate X,Y,Z,U,V,W"""
        obs, ro, vo= self._parse_radec_kwargs(kwargs,vel=True)
        thiso= self(*args,**kwargs)
        if not len(thiso.shape) == 2: thiso= thiso.reshape((thiso.shape[0],1))
        if len(thiso[:,0]) != 4 and len(thiso[:,0]) != 6: #pragma: no cover
            raise AttributeError("orbit must track azimuth to use radeclbduvw functions")
        elif len(thiso[:,0]) == 4: #planarOrbit
            if isinstance(obs,(nu.ndarray,list)):
                X,Y,Z = coords.galcencyl_to_XYZ(thiso[0,:],thiso[3,:],0.,
                                                Xsun=obs[0]/ro,
                                                Ysun=obs[1]/ro,
                                                Zsun=obs[2]/ro)
                vX,vY,vZ = coords.galcencyl_to_vxvyvz(thiso[1,:],thiso[2,:],0.,
                                                      thiso[3,:],
                                                      vsun=nu.array(\
                        obs[3:6])/vo)
            else: #Orbit instance
                if obs.dim() == 2:
                    X,Y,Z = coords.galcencyl_to_XYZ(thiso[0,:],thiso[3,:],0.,
                                                    Xsun=obs.x(*args,**kwargs),
                                                    Ysun=obs.y(*args,**kwargs),
                                                    Zsun=0.)
                    vX,vY,vZ = coords.galcencyl_to_vxvyvz(thiso[1,:],
                                                          thiso[2,:],
                                                          0.,
                                                          thiso[3,:],
                                                          vsun=nu.array([\
                                obs.vx(*args,**kwargs),obs.vy(*args,**kwargs),
                                nu.zeros(len(thiso[0,:]))]))
                else:
                    X,Y,Z = coords.galcencyl_to_XYZ(thiso[0,:],thiso[3,:],0.,
                                                    Xsun=obs.x(*args,**kwargs),
                                                    Ysun=obs.y(*args,**kwargs),
                                                    Zsun=obs.z(*args,**kwargs))
                    vX,vY,vZ = coords.galcencyl_to_vxvyvz(thiso[1,:],
                                                          thiso[2,:],
                                                          0.,
                                                          thiso[3,:],
                                                          vsun=nu.array([\
                                obs.vx(*args,**kwargs),
                                obs.vy(*args,**kwargs),
                                obs.vz(*args,**kwargs)]))
        else: #FullOrbit
            if isinstance(obs,(nu.ndarray,list)):
                X,Y,Z = coords.galcencyl_to_XYZ(thiso[0,:],thiso[5,:],
                                                thiso[3,:],
                                                Xsun=obs[0]/ro,
                                                Ysun=obs[1]/ro,
                                                Zsun=obs[2]/ro)
                vX,vY,vZ = coords.galcencyl_to_vxvyvz(thiso[1,:],
                                                      thiso[2,:],
                                                      thiso[4,:],
                                                      thiso[5,:],
                                                      vsun=nu.array(\
                        obs[3:6])/vo)
            else: #Orbit instance
                if obs.dim() == 2:
                    X,Y,Z = coords.galcencyl_to_XYZ(thiso[0,:],thiso[5,:],
                                                    thiso[3,:],
                                                    Xsun=obs.x(*args,**kwargs),
                                                    Ysun=obs.y(*args,**kwargs),
                                                    Zsun=0.)
                    vX,vY,vZ = coords.galcencyl_to_vxvyvz(thiso[1,:],
                                                          thiso[2,:],
                                                          thiso[4,:],
                                                          thiso[5,:],
                                                          vsun=nu.array([\
                                obs.vx(*args,**kwargs),obs.vy(*args,**kwargs),
                                nu.zeros(len(thiso[0,:]))]))
                else:
                    X,Y,Z = coords.galcencyl_to_XYZ(thiso[0,:],thiso[5,:],
                                                    thiso[3,:],
                                                    Xsun=obs.x(*args,**kwargs),
                                                    Ysun=obs.y(*args,**kwargs),
                                                    Zsun=obs.z(*args,**kwargs))
                    vX,vY,vZ = coords.galcencyl_to_vxvyvz(thiso[1,:],
                                                          thiso[2,:],
                                                          thiso[4,:],
                                                          thiso[5,:],
                                                          vsun=nu.array([\
                                obs.vx(*args,**kwargs),
                                obs.vy(*args,**kwargs),
                                obs.vz(*args,**kwargs)]))
        return (X*ro,Y*ro,Z*ro,vX*vo,vY*vo,vZ*vo)

    def _parse_radec_kwargs(self,kwargs,vel=False,dontpop=False):
        if 'obs' in kwargs:
            obs= kwargs['obs']
            if not dontpop:
                kwargs.pop('obs')
            if isinstance(obs,(list,nu.ndarray)):
                if len(obs) == 2:
                    obs= [obs[0],obs[1],0.]
                elif len(obs) == 4:
                    obs= [obs[0],obs[1],0.,obs[2],obs[3],0.]
        else:
            if vel:
                obs= [self._ro,0.,self._zo,
                      self._solarmotion[0],self._solarmotion[1]+self._vo,
                      self._solarmotion[2]]
            else:
                obs= [self._ro,0.,self._zo]
        if 'ro' in kwargs:
            ro= kwargs['ro']
            if not dontpop:
                kwargs.pop('ro')
        else:
            ro= self._ro
        if 'vo' in kwargs:
            vo= kwargs['vo']
            if not dontpop:
                kwargs.pop('vo')
        else:
            vo= self._vo
        return (obs,ro,vo)

    def Jacobi(self,Omega,t=0.,pot=None):
        """
        NAME:
           Jacobi
        PURPOSE:
           calculate the Jacobi integral E - Omega L
        INPUT:
           Omega - pattern speed         
           t= time at which to evaluate the Jacobi integral
           Pot= potential instance or list of such instances
        OUTPUT:
           Jacobi integral
        HISTORY:
           2011-04-18 - Written - Bovy (NYU)
        """
        raise NotImplementedError("'Jacobi' for this Orbit type is not implemented yet")

    @physical_conversion('action')
    def L(self,*args,**kwargs):
        """
        NAME:
           L
        PURPOSE:
           calculate the angular momentum
        INPUT:
           (none)
        OUTPUT:
           angular momentum
        HISTORY:
           2010-09-15 - Written - Bovy (NYU)
        """
        #Make sure you are not using physical coordinates
        old_physical= kwargs.get('use_physical',None)
        kwargs['use_physical']= False
        Omega= kwargs.pop('Omega',None)
        t= kwargs.pop('t',None)
        thiso= self(*args,**kwargs)
        if not len(thiso.shape) == 2: thiso= thiso.reshape((thiso.shape[0],1))
        if len(thiso[:,0]) < 3:
            raise AttributeError("'linearOrbit has no angular momentum")
        elif len(thiso[:,0]) == 3 or len(thiso[:,0]) == 4:
            if Omega is None:
                out= thiso[0,:]*thiso[2,:]
            else:
                out= thiso[0,:]*(thiso[2,:]-Omega*t*thiso[0,:])
        elif len(thiso[:,0]) == 5:
            raise AttributeError("You must track the azimuth to get the angular momentum of a 3D Orbit")
        else: #len(thiso[:,0]) == 6
            vx= self.vx(*args,**kwargs)
            vy= self.vy(*args,**kwargs)
            vz= self.vz(*args,**kwargs)
            x= self.x(*args,**kwargs)
            y= self.y(*args,**kwargs)
            z= self.z(*args,**kwargs)
            out= nu.zeros((len(x),3))
            out[:,0]= y*vz-z*vy
            out[:,1]= z*vx-x*vz
            out[:,2]= x*vy-y*vx
        if not old_physical is None:
            kwargs['use_physical']= old_physical
        else:
            kwargs.pop('use_physical')
        return out

    def _resetaA(self,pot=None,type=None):
        """
        NAME:
           _resetaA
        PURPOSE:
           re-set up an actionAngle module for this Orbit
           ONLY TO BE CALLED FROM WITHIN SETUPAA
        INPUT:
           pot - potential
        OUTPUT:
           True if reset happened, False otherwise
        HISTORY:
           2012-06-01 - Written - Bovy (IAS)
        """
        if (not pot is None and pot != self._aAPot) \
                or (not type is None and type != self._aAType):
            delattr(self,'_aA')
            return True
        else:
            pass #Already set up

    def _setupaA(self,pot=None,type='adiabatic',**kwargs):
        """
        NAME:
           _setupaA
        PURPOSE:
           set up an actionAngle module for this Orbit
        INPUT:
           pot - potential
           type= ('adiabatic') type of actionAngle module to use
              1) 'adiabatic'
              2) 'staeckel'
              3) 'isochroneApprox'
              4) 'spherical'
        OUTPUT:
        HISTORY:
           2010-11-30 - Written - Bovy (NYU)
           2013-11-27 - Re-written in terms of new actionAngle modules - Bovy (IAS)
        """
        if hasattr(self,'_aA'):
            if not self._resetaA(pot=pot,type=type): return None
        if pot is None:
            try:
                pot= self._pot
            except AttributeError:
                raise AttributeError("Integrate orbit or specify pot=")
        self._aAPot= pot
        self._aAType= type
        #Setup
        if self._aAType.lower() == 'adiabatic':
            self._aA= actionAngle.actionAngleAdiabatic(pot=self._aAPot,
                                                       **kwargs)
        elif self._aAType.lower() == 'staeckel':
            self._aA= actionAngle.actionAngleStaeckel(pot=self._aAPot,
                                                      **kwargs)
        elif self._aAType.lower() == 'isochroneapprox':
            from galpy.actionAngle_src.actionAngleIsochroneApprox import actionAngleIsochroneApprox
            self._aA= actionAngleIsochroneApprox(pot=self._aAPot,
                                                 **kwargs)
        elif self._aAType.lower() == 'spherical':
            self._aA= actionAngle.actionAngleSpherical(pot=self._aAPot,
                                                       **kwargs)
        return None

    def _xw(self,*args,**kwargs): #pragma: no cover
        """
        NAME:
           xw
        PURPOSE:
           return the Fourier transform of xx
        INPUT:
           t - (optional) time at which to get xw
        OUTPUT:
           xw(t)
        HISTORY:
           2011-01-04 - Written - Bovy (NYU)
        """
        #BOVY: REPLACE WITH CALCULATION FUNCTION
        x= self.x(self.t)
        xw= nu.fft.fft(x)#-nu.mean(x))
        xw= nu.abs(xw[0:len(xw)/2])*(self.t[1]-self.t[0])/(self.t[-1]-self.t[0])
        return xw

    def _plotxw(self,*args,**kwargs): #pragma: no cover
        """
        NAME:
           plotxw
        PURPOSE:
           plot the spectrum of x
        INPUT:
           bovy_plot.bovy_plot args and kwargs
        OUTPUT:
           x(t)
        HISTORY:
           2010-09-21 - Written - Bovy (NYU)
        """
        xw= self.xw()
        #BOVY: CHECK THAT THIS IS CORRECT
        plot.bovy_plot(2.*m.pi*nu.fft.fftfreq(len(self.t),
                                              d=(self.t[1]-self.t[0]))\
                           [0:len(xw)],
                       xw,*args,**kwargs)

    def __call__(self,*args,**kwargs):
        """
        NAME:
           __call__
        PURPOSE:
           return the orbit vector at time t
        INPUT:
           t - desired time
        OUTPUT:
           [R,vR,vT,z,vz(,phi)] or [R,vR,vT(,phi)] depending on the orbit
        HISTORY:
           2010-07-10 - Written - Bovy (NYU)
        """
        if len(args) == 0:
            return nu.array(self.vxvv)
        else:
            t= args[0]
        # Parse t
        if _APY_LOADED and isinstance(t,units.Quantity):
            t= t.to(units.Gyr).value\
                /bovy_conversion.time_in_Gyr(self._vo,self._ro)
        if isinstance(t,(int,float)) and hasattr(self,'t') \
                and t in list(self.t):
            return self.orbit[list(self.t).index(t),:]
        else:
            if isinstance(t,(int,float)): 
                nt= 1
                t= [t]
            else: 
                nt= len(t)
            dim= len(self.vxvv)
            try:
                self._setupOrbitInterp()
            except:
                out= nu.zeros((dim,nt))
                for jj in range(nt):
                    try:
                        indx= list(self.t).index(t[jj])
                    except ValueError:
                        raise LookupError("Orbit interpolaton failed; integrate on finer grid")
                    for ii in range(dim):
                        out[ii,jj]= self.orbit[indx,ii]
                return out #should always have nt > 1, bc otherwise covered by above
            out= []
            if dim == 4 or dim == 6:
                #Unpack interpolated x and y to R and phi
                x= self._orbInterp[0](t)
                y= self._orbInterp[-1](t)
                R= nu.sqrt(x*x+y*y)
                phi= nu.arctan2(y,x) % (2.*nu.pi)
                for ii in range(dim):
                    if ii == 0:
                        out.append(R) 
                    elif ii == dim-1:
                        out.append(phi) 
                    else:
                        out.append(self._orbInterp[ii](t))
            else:
                for ii in range(dim):
                    out.append(self._orbInterp[ii](t))
            if nt == 1:
                return nu.array(out).reshape(dim)
            else:
                return nu.array(out).reshape((dim,nt))

    def plot(self,*args,**kwargs):
        """
        NAME:
           plot
        PURPOSE:
           plot aspects of an Orbit
        INPUT:
           bovy_plot args and kwargs
           ro= (Object-wide default) physical scale for distances to use to convert
           vo= (Object-wide default) physical scale for velocities to use to convert
           use_physical= use to override Object-wide default for using a physical scale for output

           +kwargs for ra,dec,ll,bb, etc. functions
        OUTPUT:
           plot
        HISTORY:
           2010-07-26 - Written - Bovy (NYU)
           2010-09-22 - Adapted to more general framework - Bovy (NYU)
           2013-11-29 - added ra,dec kwargs and other derived quantities - Bovy (IAS)
           2014-06-11 - Support for plotting in physical coordinates - Bovy (IAS)
        """
        if (kwargs.get('use_physical',False) \
                and kwargs.get('ro',self._roSet)) or \
                (not 'use_physical' in kwargs \
                     and kwargs.get('ro',self._roSet)):
            labeldict= {'t':r'$t\ (\mathrm{Gyr})$','R':r'$R\ (\mathrm{kpc})$',
                        'vR':r'$v_R\ (\mathrm{km\,s}^{-1})$',
                        'vT':r'$v_T\ (\mathrm{km\,s}^{-1})$',
                        'z':r'$z\ (\mathrm{kpc})$',
                        'vz':r'$v_z\ (\mathrm{km\,s}^{-1})$','phi':r'$\phi$',
                        'x':r'$x\ (\mathrm{kpc})$','y':r'$y\ (\mathrm{kpc})$',
                        'vx':r'$v_x\ (\mathrm{km\,s}^{-1})$',
                        'vy':r'$v_y\ (\mathrm{km\,s}^{-1})$',
                        'E':r'$E\,(\mathrm{km}^2\,\mathrm{s}^{-2})$',
                        'Ez':r'$E_z\,(\mathrm{km}^2\,\mathrm{s}^{-2})$',
                        'ER':r'$E_R\,(\mathrm{km}^2\,\mathrm{s}^{-2})$',
                        'Enorm':r'$E(t)/E(0.)$',
                        'Eznorm':r'$E_z(t)/E_z(0.)$',
                        'ERnorm':r'$E_R(t)/E_R(0.)$',
                        'Jacobi':r'$E-\Omega_p\,L\,(\mathrm{km}^2\,\mathrm{s}^{-2})$',
                        'Jacobinorm':r'$(E-\Omega_p\,L)(t)/(E-\Omega_p\,L)(0)$'}
        else:
            labeldict= {'t':r'$t$','R':r'$R$','vR':r'$v_R$','vT':r'$v_T$',
                        'z':r'$z$','vz':r'$v_z$','phi':r'$\phi$',
                        'x':r'$x$','y':r'$y$','vx':r'$v_x$','vy':r'$v_y$',
                        'E':r'$E$','Enorm':r'$E(t)/E(0.)$',
                        'Ez':r'$E_z$','Eznorm':r'$E_z(t)/E_z(0.)$',
                        'ER':r'$E_R$','ERnorm':r'$E_R(t)/E_R(0.)$',
                        'Jacobi':r'$E-\Omega_p\,L$',
                        'Jacobinorm':r'$(E-\Omega_p\,L)(t)/(E-\Omega_p\,L)(0)$'}
        labeldict.update({'ra':r'$\alpha\ (\mathrm{deg})$',
                          'dec':r'$\delta\ (\mathrm{deg})$',
                          'll':r'$l\ (\mathrm{deg})$',
                          'bb':r'$b\ (\mathrm{deg})$',
                          'dist':r'$d\ (\mathrm{kpc})$',
                          'pmra':r'$\mu_\alpha\ (\mathrm{mas\,yr}^{-1})$',
                          'pmdec':r'$\mu_\delta\ (\mathrm{mas\,yr}^{-1})$',
                          'pmll':r'$\mu_l\ (\mathrm{mas\,yr}^{-1})$',
                          'pmbb':r'$\mu_b\ (\mathrm{mas\,yr}^{-1})$',
                          'vlos':r'$v_\mathrm{los}\ (\mathrm{km\,s}^{-1})$',
                          'helioX':r'$X\ (\mathrm{kpc})$',
                          'helioY':r'$Y\ (\mathrm{kpc})$',
                          'helioZ':r'$Z\ (\mathrm{kpc})$',
                          'U':r'$U\ (\mathrm{km\,s}^{-1})$',
                          'V':r'$V\ (\mathrm{km\,s}^{-1})$',
                          'W':r'$W\ (\mathrm{km\,s}^{-1})$'})
        #Defaults
        if not 'd1' in kwargs and not 'd2' in kwargs:
            if len(self.vxvv) == 3:
                d1= 'R'
                d2= 'vR'
            elif len(self.vxvv) == 4:
                d1= 'x'
                d2= 'y'
            elif len(self.vxvv) == 2:
                d1= 'x'
                d2= 'vx'
            elif len(self.vxvv) == 5 or len(self.vxvv) == 6:
                d1= 'R'
                d2= 'z'
        elif not 'd1' in kwargs:
            d2=  kwargs.pop('d2')
            d1= 't'
        elif not 'd2' in kwargs:
            d1= kwargs.pop('d1')
            d2= 't'
        else:
            d1= kwargs.pop('d1')
            d2= kwargs.pop('d2')
        #Get x and y
        if d1 == 't':
            x= self.time(self.t,**kwargs)
        elif d1 == 'R':
            x= self.R(self.t,**kwargs)
        elif d1 == 'z':
            x= self.z(self.t,**kwargs)
        elif d1 == 'vz':
            x= self.vz(self.t,**kwargs)
        elif d1 == 'vR':
            x= self.vR(self.t,**kwargs)
        elif d1 == 'vT':
            x= self.vT(self.t,**kwargs)
        elif d1 == 'x':
            x= self.x(self.t,**kwargs)
        elif d1 == 'y':
            x= self.y(self.t,**kwargs)
        elif d1 == 'vx':
            x= self.vx(self.t,**kwargs)
        elif d1 == 'vy':
            x= self.vy(self.t,**kwargs)
        elif d1 == 'phi':
            x= self.phi(self.t,**kwargs)
        elif d1.lower() == 'ra':
            x= self.ra(self.t,**kwargs)
        elif d1.lower() == 'dec':
            x= self.dec(self.t,**kwargs)
        elif d1 == 'll':
            x= self.ll(self.t,**kwargs)
        elif d1 == 'bb':
            x= self.bb(self.t,**kwargs)
        elif d1 == 'dist':
            x= self.dist(self.t,**kwargs)
        elif d1 == 'pmra':
            x= self.pmra(self.t,**kwargs)
        elif d1 == 'pmdec':
            x= self.pmdec(self.t,**kwargs)
        elif d1 == 'pmll':
            x= self.pmll(self.t,**kwargs)
        elif d1 == 'pmbb':
            x= self.pmbb(self.t,**kwargs)
        elif d1 == 'vlos':
            x= self.vlos(self.t,**kwargs)
        elif d1 == 'helioX':
            x= self.helioX(self.t,**kwargs)
        elif d1 == 'helioY':
            x= self.helioY(self.t,**kwargs)
        elif d1 == 'helioZ':
            x= self.helioZ(self.t,**kwargs)
        elif d1 == 'U':
            x= self.U(self.t,**kwargs)
        elif d1 == 'V':
            x= self.V(self.t,**kwargs)
        elif d1 == 'W':
            x= self.W(self.t,**kwargs)
        elif d1 == 'E':
            x= self.E(self.t,**kwargs)
        elif d1 == 'Enorm':
            x= self.E(self.t,**kwargs)/self.E(0.,**kwargs)
        elif d1 == 'Ez':
            x= self.Ez(self.t,**kwargs)
        elif d1 == 'Eznorm':
            x= self.Ez(self.t,**kwargs)/self.Ez(0.,**kwargs)
        elif d1 == 'ER':
            x= self.ER(self.t,**kwargs)
        elif d1 == 'ERnorm':
            x= self.ER(self.t,**kwargs)/self.ER(0.,**kwargs)
        elif d1 == 'Jacobi':
            x= self.Jacobi(self.t,**kwargs)
        elif d1 == 'Jacobinorm':
            x= self.Jacobi(self.t,**kwargs)/self.Jacobi(0.,**kwargs)
        if d2 == 't':
            y= self.time(self.t,**kwargs)
        elif d2 == 'R':
            y= self.R(self.t,**kwargs)
        elif d2 == 'z':
            y= self.z(self.t,**kwargs)
        elif d2 == 'vz':
            y= self.vz(self.t,**kwargs)
        elif d2 == 'vR':
            y= self.vR(self.t,**kwargs)
        elif d2 == 'vT':
            y= self.vT(self.t,**kwargs)
        elif d2 == 'x':
            y= self.x(self.t,**kwargs)
        elif d2 == 'y':
            y= self.y(self.t,**kwargs)
        elif d2 == 'vx':
            y= self.vx(self.t,**kwargs)
        elif d2 == 'vy':
            y= self.vy(self.t,**kwargs)
        elif d2 == 'phi':
            y= self.phi(self.t,**kwargs)
        elif d2.lower() == 'ra':
            y= self.ra(self.t,**kwargs)
        elif d2.lower() == 'dec':
            y= self.dec(self.t,**kwargs)
        elif d2 == 'll':
            y= self.ll(self.t,**kwargs)
        elif d2 == 'bb':
            y= self.bb(self.t,**kwargs)
        elif d2 == 'dist':
            y= self.dist(self.t,**kwargs)
        elif d2 == 'pmra':
            y= self.pmra(self.t,**kwargs)
        elif d2 == 'pmdec':
            y= self.pmdec(self.t,**kwargs)
        elif d2 == 'pmll':
            y= self.pmll(self.t,**kwargs)
        elif d2 == 'pmbb':
            y= self.pmbb(self.t,**kwargs)
        elif d2 == 'vlos':
            y= self.vlos(self.t,**kwargs)
        elif d2 == 'helioX':
            y= self.helioX(self.t,**kwargs)
        elif d2 == 'helioY':
            y= self.helioY(self.t,**kwargs)
        elif d2 == 'helioZ':
            y= self.helioZ(self.t,**kwargs)
        elif d2 == 'U':
            y= self.U(self.t,**kwargs)
        elif d2 == 'V':
            y= self.V(self.t,**kwargs)
        elif d2 == 'W':
            y= self.W(self.t,**kwargs)
        elif d2 == 'E':
            y= self.E(self.t,**kwargs)
        elif d2 == 'Enorm':
            y= self.E(self.t,**kwargs)/self.E(0.,**kwargs)
        elif d2 == 'Ez':
            y= self.Ez(self.t,**kwargs)
        elif d2 == 'Eznorm':
            y= self.Ez(self.t,**kwargs)/self.Ez(0.,**kwargs)
        elif d2 == 'ER':
            y= self.ER(self.t,**kwargs)
        elif d2 == 'ERnorm':
            y= self.ER(self.t,**kwargs)/self.ER(0.,**kwargs)
        elif d2 == 'Jacobi':
            y= self.Jacobi(self.t,**kwargs)
        elif d2 == 'Jacobinorm':
            y= self.Jacobi(self.t,**kwargs)/self.Jacobi(0.,**kwargs)
        kwargs.pop('ro',None)
        kwargs.pop('vo',None)
        kwargs.pop('obs',None)
        kwargs.pop('use_physical',None)
        kwargs.pop('pot',None)
        kwargs.pop('OmegaP',None)
        #Plot
        if not 'xlabel' in kwargs:
            kwargs['xlabel']= labeldict[d1]
        if not 'ylabel' in kwargs:
            kwargs['ylabel']= labeldict[d2]
        plot.bovy_plot(x,y,*args,**kwargs)

    def plot3d(self,*args,**kwargs):
        """
        NAME:
           plot3d
        PURPOSE:
           plot 3D aspects of an Orbit
        INPUT:
           ro= (Object-wide default) physical scale for distances to use to convert
           vo= (Object-wide default) physical scale for velocities to use to convert
           use_physical= use to override Object-wide default for using a physical scale for output

           bovy_plot args and kwargs
        OUTPUT:
           plot
        HISTORY:
           2010-07-26 - Written - Bovy (NYU)
           2010-09-22 - Adapted to more general framework - Bovy (NYU)
           2010-01-08 - Adapted to 3D - Bovy (NYU)
           2013-11-29 - added ra,dec kwargs and other derived quantities - Bovy (IAS)
           2014-06-11 - Support for plotting in physical coordinates - Bovy (IAS)
        """
        if (kwargs.get('use_physical',False) \
                and kwargs.get('ro',self._roSet)) or \
                (not 'use_physical' in kwargs \
                     and kwargs.get('ro',self._roSet)):
            labeldict= {'t':r'$t\ (\mathrm{Gyr})$','R':r'$R\ (\mathrm{kpc})$',
                        'vR':r'$v_R\ (\mathrm{km\,s}^{-1})$',
                        'vT':r'$v_T\ (\mathrm{km\,s}^{-1})$',
                        'z':r'$z\ (\mathrm{kpc})$',
                        'vz':r'$v_z\ (\mathrm{km\,s}^{-1})$','phi':r'$\phi$',
                        'x':r'$x\ (\mathrm{kpc})$','y':r'$y\ (\mathrm{kpc})$',
                        'vx':r'$v_x\ (\mathrm{km\,s}^{-1})$',
                        'vy':r'$v_y\ (\mathrm{km\,s}^{-1})$'}
        else:
            labeldict= {'t':r'$t$','R':r'$R$','vR':r'$v_R$','vT':r'$v_T$',
                    'z':r'$z$','vz':r'$v_z$','phi':r'$\phi$',
                    'x':r'$x$','y':r'$y$','vx':r'$v_x$','vy':r'$v_y$'}
        labeldict.update({'ra':r'$\alpha\ (\mathrm{deg})$',
                          'dec':r'$\delta\ (\mathrm{deg})$',
                          'll':r'$l\ (\mathrm{deg})$',
                          'bb':r'$b\ (\mathrm{deg})$',
                          'dist':r'$d\ (\mathrm{kpc})$',
                          'pmra':r'$\mu_\alpha\ (\mathrm{mas\,yr}^{-1})$',
                          'pmdec':r'$\mu_\delta\ (\mathrm{mas\,yr}^{-1})$',
                          'pmll':r'$\mu_l\ (\mathrm{mas\,yr}^{-1})$',
                          'pmbb':r'$\mu_b\ (\mathrm{mas\,yr}^{-1})$',
                          'vlos':r'$v_\mathrm{los}\ (\mathrm{km\,s}^{-1})$',
                          'helioX':r'$X\ (\mathrm{kpc})$',
                          'helioY':r'$Y\ (\mathrm{kpc})$',
                          'helioZ':r'$Z\ (\mathrm{kpc})$',
                          'U':r'$U\ (\mathrm{km\,s}^{-1})$',
                          'V':r'$V\ (\mathrm{km\,s}^{-1})$',
                          'W':r'$W\ (\mathrm{km\,s}^{-1})$'})
        #Defaults
        if not 'd1' in kwargs and not 'd2' in kwargs and not 'd3' in kwargs:
            if len(self.vxvv) == 3:
                d1= 'R'
                d2= 'vR'
                d3= 'vT'
            elif len(self.vxvv) == 4:
                d1= 'x'
                d2= 'y'
                d3= 'vR'
            elif len(self.vxvv) == 2:
                raise AttributeError("Cannot plot 3D aspects of 1D orbits")
            elif len(self.vxvv) == 5:
                d1= 'R'
                d2= 'vR'
                d3= 'z'
            elif len(self.vxvv) == 6:
                d1= 'x'
                d2= 'y'
                d3= 'z'
        elif not ('d1' in kwargs and 'd2' in kwargs and 'd3' in kwargs):
            raise AttributeError("Please provide 'd1', 'd2', and 'd3'")
        else:
            d1= kwargs.pop('d1')
            d2= kwargs.pop('d2')
            d3= kwargs.pop('d3')
        #Get x, y, and z
        if d1 == 't':
            x= self.time(self.t,**kwargs)
        elif d1 == 'R':
            x= self.R(self.t,**kwargs)
        elif d1 == 'z':
            x= self.z(self.t,**kwargs)
        elif d1 == 'vz':
            x= self.vz(self.t,**kwargs)
        elif d1 == 'vR':
            x= self.vR(self.t,**kwargs)
        elif d1 == 'vT':
            x= self.vT(self.t,**kwargs)
        elif d1 == 'x':
            x= self.x(self.t,**kwargs)
        elif d1 == 'y':
            x= self.y(self.t,**kwargs)
        elif d1 == 'vx':
            x= self.vx(self.t,**kwargs)
        elif d1 == 'vy':
            x= self.vy(self.t,**kwargs)
        elif d1 == 'phi':
            x= self.phi(self.t,**kwargs)
        elif d1.lower() == 'ra':
            x= self.ra(self.t,**kwargs)
        elif d1.lower() == 'dec':
            x= self.dec(self.t,**kwargs)
        elif d1 == 'll':
            x= self.ll(self.t,**kwargs)
        elif d1 == 'bb':
            x= self.bb(self.t,**kwargs)
        elif d1 == 'dist':
            x= self.dist(self.t,**kwargs)
        elif d1 == 'pmra':
            x= self.pmra(self.t,**kwargs)
        elif d1 == 'pmdec':
            x= self.pmdec(self.t,**kwargs)
        elif d1 == 'pmll':
            x= self.pmll(self.t,**kwargs)
        elif d1 == 'pmbb':
            x= self.pmbb(self.t,**kwargs)
        elif d1 == 'vlos':
            x= self.vlos(self.t,**kwargs)
        elif d1 == 'helioX':
            x= self.helioX(self.t,**kwargs)
        elif d1 == 'helioY':
            x= self.helioY(self.t,**kwargs)
        elif d1 == 'helioZ':
            x= self.helioZ(self.t,**kwargs)
        elif d1 == 'U':
            x= self.U(self.t,**kwargs)
        elif d1 == 'V':
            x= self.V(self.t,**kwargs)
        elif d1 == 'W':
            x= self.W(self.t,**kwargs)
        if d2 == 't':
            y= self.time(self.t,**kwargs)
        elif d2 == 'R':
            y= self.R(self.t,**kwargs)
        elif d2 == 'z':
            y= self.z(self.t,**kwargs)
        elif d2 == 'vz':
            y= self.vz(self.t,**kwargs)
        elif d2 == 'vR':
            y= self.vR(self.t,**kwargs)
        elif d2 == 'vT':
            y= self.vT(self.t,**kwargs)
        elif d2 == 'x':
            y= self.x(self.t,**kwargs)
        elif d2 == 'y':
            y= self.y(self.t,**kwargs)
        elif d2 == 'vx':
            y= self.vx(self.t,**kwargs)
        elif d2 == 'vy':
            y= self.vy(self.t,**kwargs)
        elif d2 == 'phi':
            y= self.phi(self.t,**kwargs)
        elif d2.lower() == 'ra':
            y= self.ra(self.t,**kwargs)
        elif d2.lower() == 'dec':
            y= self.dec(self.t,**kwargs)
        elif d2 == 'll':
            y= self.ll(self.t,**kwargs)
        elif d2 == 'bb':
            y= self.bb(self.t,**kwargs)
        elif d2 == 'dist':
            y= self.dist(self.t,**kwargs)
        elif d2 == 'pmra':
            y= self.pmra(self.t,**kwargs)
        elif d2 == 'pmdec':
            y= self.pmdec(self.t,**kwargs)
        elif d2 == 'pmll':
            y= self.pmll(self.t,**kwargs)
        elif d2 == 'pmbb':
            y= self.pmbb(self.t,**kwargs)
        elif d2 == 'vlos':
            y= self.vlos(self.t,**kwargs)
        elif d2 == 'helioX':
            y= self.helioX(self.t,**kwargs)
        elif d2 == 'helioY':
            y= self.helioY(self.t,**kwargs)
        elif d2 == 'helioZ':
            y= self.helioZ(self.t,**kwargs)
        elif d2 == 'U':
            y= self.U(self.t,**kwargs)
        elif d2 == 'V':
            y= self.V(self.t,**kwargs)
        elif d2 == 'W':
            y= self.W(self.t,**kwargs)
        if d3 == 't':
            z= self.time(self.t,**kwargs)
        elif d3 == 'R':
            z= self.R(self.t,**kwargs)
        elif d3 == 'z':
            z= self.z(self.t,**kwargs)
        elif d3 == 'vz':
            z= self.vz(self.t,**kwargs)
        elif d3 == 'vR':
            z= self.vR(self.t,**kwargs)
        elif d3 == 'vT':
            z= self.vT(self.t,**kwargs)
        elif d3 == 'x':
            z= self.x(self.t,**kwargs)
        elif d3 == 'y':
            z= self.y(self.t,**kwargs)
        elif d3 == 'vx':
            z= self.vx(self.t,**kwargs)
        elif d3 == 'vy':
            z= self.vy(self.t,**kwargs)
        elif d3 == 'phi':
            z= self.phi(self.t,**kwargs)
        elif d3.lower() == 'ra':
            z= self.ra(self.t,**kwargs)
        elif d3.lower() == 'dec':
            z= self.dec(self.t,**kwargs)
        elif d3 == 'll':
            z= self.ll(self.t,**kwargs)
        elif d3 == 'bb':
            z= self.bb(self.t,**kwargs)
        elif d3 == 'dist':
            z= self.dist(self.t,**kwargs)
        elif d3 == 'pmra':
            z= self.pmra(self.t,**kwargs)
        elif d3 == 'pmdec':
            z= self.pmdec(self.t,**kwargs)
        elif d3 == 'pmll':
            z= self.pmll(self.t,**kwargs)
        elif d3 == 'pmbb':
            z= self.pmbb(self.t,**kwargs)
        elif d3 == 'vlos':
            z= self.vlos(self.t,**kwargs)
        elif d3 == 'helioX':
            z= self.helioX(self.t,**kwargs)
        elif d3 == 'helioY':
            z= self.helioY(self.t,**kwargs)
        elif d3 == 'helioZ':
            z= self.helioZ(self.t,**kwargs)
        elif d3 == 'U':
            z= self.U(self.t,**kwargs)
        elif d3 == 'V':
            z= self.V(self.t,**kwargs)
        elif d3 == 'W':
            z= self.W(self.t,**kwargs)
        kwargs.pop('ro',None)
        kwargs.pop('vo',None)
        kwargs.pop('obs',None)
        kwargs.pop('use_physical',None)
        #Plot
        if not 'xlabel' in kwargs:
            kwargs['xlabel']= labeldict[d1]
        if not 'ylabel' in kwargs:
            kwargs['ylabel']= labeldict[d2]
        if not 'zlabel' in kwargs:
            kwargs['zlabel']= labeldict[d3]
        plot.bovy_plot3d(x,y,z,*args,**kwargs)

    def plotR(self,*args,**kwargs):
        """
        NAME:
           plotR
        PURPOSE:
           plot R(.) along the orbit
        INPUT:
           bovy_plot.bovy_plot inputs
        OUTPUT:
           figure to output device
        HISTORY:
           2010-07-10 - Written - Bovy (NYU)
        """
        kwargs['d2']= 'R'
        self.plot(*args,**kwargs)

    def plotz(self,*args,**kwargs):
        """
        NAME:
           plotz
        PURPOSE:
           plot z(.) along the orbit
        INPUT:
           bovy_plot.bovy_plot inputs
        OUTPUT:
           figure to output device
        HISTORY:
           2010-07-10 - Written - Bovy (NYU)
        """
        kwargs['d2']= 'z'
        self.plot(*args,**kwargs)

    def plotx(self,*args,**kwargs):
        """
        NAME:
           plotx
        PURPOSE:
           plot x(.) along the orbit
        INPUT:
           bovy_plot.bovy_plot inputs
        OUTPUT:
           figure to output device
        HISTORY:
           2010-07-10 - Written - Bovy (NYU)
        """
        kwargs['d2']= 'x'
        self.plot(*args,**kwargs)

    def plotvx(self,*args,**kwargs):
        """
        NAME:
           plotvx
        PURPOSE:
           plot vx(.) along the orbit
        INPUT:
           bovy_plot.bovy_plot inputs
        OUTPUT:
           figure to output device
        HISTORY:
           2010-07-10 - Written - Bovy (NYU)
        """
        kwargs['d2']= 'vx'
        self.plot(*args,**kwargs)

    def ploty(self,*args,**kwargs):
        """
        NAME:
           ploty
        PURPOSE:
           plot y(.) along the orbit
        INPUT:
           bovy_plot.bovy_plot inputs
        OUTPUT:
           figure to output device
        HISTORY:
           2010-07-10 - Written - Bovy (NYU)
        """
        kwargs['d2']= 'y'
        self.plot(*args,**kwargs)

    def plotvy(self,*args,**kwargs):
        """
        NAME:
           plotvy
        PURPOSE:
           plot vy(.) along the orbit
        INPUT:
           bovy_plot.bovy_plot inputs
        OUTPUT:
           figure to output device
        HISTORY:
           2010-07-10 - Written - Bovy (NYU)
        """
        kwargs['d2']= 'vy'
        self.plot(*args,**kwargs)

    def plotvR(self,*args,**kwargs):
        """
        NAME:
           plotvR
        PURPOSE:
           plot vR(.) along the orbit
        INPUT:
           bovy_plot.bovy_plot inputs
        OUTPUT:
           figure to output device
        HISTORY:
           2010-07-10 - Written - Bovy (NYU)
        """
        kwargs['d2']= 'vR'
        self.plot(*args,**kwargs)

    def plotvT(self,*args,**kwargs):
        """
        NAME:
           plotvT
        PURPOSE:
           plot vT(.) along the orbit
        INPUT:
           bovy_plot.bovy_plot inputs
        OUTPUT:
           figure to output device
        HISTORY:
           2010-07-10 - Written - Bovy (NYU)
        """
        kwargs['d2']= 'vT'
        self.plot(*args,**kwargs)
        
    def plotphi(self,*args,**kwargs):
        """
        NAME:
           plotphi
        PURPOSE:
           plot \phi(.) along the orbit
        INPUT:
           bovy_plot.bovy_plot inputs
        OUTPUT:
           figure to output device
        HISTORY:
           2010-07-10 - Written - Bovy (NYU)
        """
        kwargs['d2']= 'phi'
        self.plot(*args,**kwargs)

    def plotvz(self,*args,**kwargs):
        """
        NAME:
           plotvz
        PURPOSE:
           plot vz(.) along the orbit
        INPUT:
           bovy_plot.bovy_plot inputs
        OUTPUT:
           figure to output device
        HISTORY:
           2010-07-10 - Written - Bovy (NYU)
        """
        kwargs['d2']= 'vz'
        self.plot(*args,**kwargs)
        
    def plotE(self,*args,**kwargs):
        """
        NAME:
           plotE
        PURPOSE:
           plot E(.) along the orbit
        INPUT:
           bovy_plot.bovy_plot inputs
        OUTPUT:
           figure to output device
        HISTORY:
           2014-06-16 - Written - Bovy (IAS)
        """
        if kwargs.pop('normed',False):
            kwargs['d2']= 'Enorm'
        else:
            kwargs['d2']= 'E'
        self.plot(*args,**kwargs)
        
    def plotJacobi(self,*args,**kwargs):
        """
        NAME:
           plotE
        PURPOSE:
           plot Jacobi(.) along the orbit
        INPUT:
           bovy_plot.bovy_plot inputs
        OUTPUT:
           figure to output device
        HISTORY:
           2014-06-16 - Written - Bovy (IAS)
        """
        if kwargs.pop('normed',False):
            kwargs['d2']= 'Jacobinorm'
        else:
            kwargs['d2']= 'Jacobi'
        self.plot(*args,**kwargs)
        
    def _setupOrbitInterp(self):
        if not hasattr(self,"_orbInterp"):
            # First check that times increase
            if hasattr(self,"t"): #Orbit has been integrated
                if self.t[1] < self.t[0]: #must be backward
                    sindx= nu.argsort(self.t)
                    # sort
                    self.t= self.t[sindx]
                    self.orbit= self.orbit[sindx]
                    usindx= nu.argsort(sindx) # to later unsort
            orbInterp= []
            for ii in range(len(self.vxvv)):
                if (len(self.vxvv) == 4 or len(self.vxvv) == 6) and ii == 0:
                   #Interpolate x and y rather than R and phi to avoid issues w/ phase wrapping
                    if not hasattr(self,"t"): #Orbit has not been integrated
                        orbInterp.append(_fakeInterp(self.vxvv[0]*nu.cos(self.vxvv[-1])))
                    else:
                        orbInterp.append(interpolate.InterpolatedUnivariateSpline(\
                                self.t,self.orbit[:,0]*nu.cos(self.orbit[:,-1]),
                                ext=2))
                elif (len(self.vxvv) == 4 or len(self.vxvv) == 6) and \
                        ii == len(self.vxvv)-1:
                    if not hasattr(self,"t"): #Orbit has not been integrated
                        orbInterp.append(_fakeInterp(self.vxvv[0]*nu.sin(self.vxvv[-1])))
                    else:
                        orbInterp.append(interpolate.InterpolatedUnivariateSpline(\
                                self.t,self.orbit[:,0]*nu.sin(self.orbit[:,-1]),ext=2))
                else:
                    if not hasattr(self,"t"): #Orbit has not been integrated
                        orbInterp.append(_fakeInterp(self.vxvv[ii]))
                    else:
                        orbInterp.append(interpolate.InterpolatedUnivariateSpline(\
                                self.t,self.orbit[:,ii],ext=2))
            self._orbInterp= orbInterp
            try: #unsort
                self.t= self.t[usindx]
                self.orbit= self.orbit[usindx]
            except: pass
        return None


class _fakeInterp(object): 
    """Fake class to simulate interpolation when orbit was not integrated"""
    def __init__(self,x):
        self.x= x
    def __call__(self,t):
        if nu.any(nu.array(t) != 0.):
            raise ValueError("Integrate instance before evaluating it at non-zero time")
        elif isinstance(t,float):
            return self.x
        else:
            return nu.array([self.x for i in t])
<|MERGE_RESOLUTION|>--- conflicted
+++ resolved
@@ -10,18 +10,8 @@
 import galpy.util.bovy_plot as plot
 import galpy.util.bovy_coords as coords
 from galpy.util.bovy_conversion import physical_conversion
-<<<<<<< HEAD
 from galpy.util import bovy_conversion
 from galpy.util import config
-=======
-from galpy.potential_src.planarPotential import RZToplanarPotential
-try:
-    from astropy import coordinates
-    from astropy import units
-    _ASTROPYLOADED= True
-except ImportError:
-    _ASTROPYLOADED= False
->>>>>>> e7b98e72
 class OrbitTop(object):
     """General class that holds orbits and integrates them"""
     def __init__(self,vxvv=None,vo=None,ro=None,zo=0.025,
