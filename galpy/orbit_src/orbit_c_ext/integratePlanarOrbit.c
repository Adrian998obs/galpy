/*
  Wrappers around the C integration code for planar Orbits
*/
#include <stdio.h>
#include <stdlib.h>
#include <stdbool.h>
#include <math.h>
#include <bovy_symplecticode.h>
#include <bovy_rk.h>
//Potentials
#include <galpy_potentials.h>
#ifndef M_PI
#define M_PI 3.14159265358979323846
#endif
/*
  Function Declarations
*/
void evalPlanarRectForce(double, double *, double *,
			 int, struct potentialArg *);
void evalPlanarRectDeriv(double, double *, double *,
			 int, struct potentialArg *);
void evalPlanarRectDeriv_dxdv(double, double *, double *,
			      int, struct potentialArg *);
/*
  Actual functions
*/
void parse_leapFuncArgs(int npot,struct potentialArg * potentialArgs,
			int * pot_type,
			double * pot_args){
  int ii,jj;
  for (ii=0; ii < npot; ii++){
    switch ( *pot_type++ ) {
    case 0: //LogarithmicHaloPotential, 2 arguments
      potentialArgs->planarRforce= &LogarithmicHaloPotentialPlanarRforce;
      potentialArgs->planarphiforce= &ZeroPlanarForce;
      potentialArgs->planarR2deriv= &LogarithmicHaloPotentialPlanarR2deriv;
      potentialArgs->planarphi2deriv= &ZeroPlanarForce;
      potentialArgs->planarRphideriv= &ZeroPlanarForce;
      potentialArgs->nargs= 2;
      break;
    case 1: //DehnenBarPotential, 7 arguments
      potentialArgs->planarRforce= &DehnenBarPotentialRforce;
      potentialArgs->planarphiforce= &DehnenBarPotentialphiforce;
      potentialArgs->planarR2deriv= &DehnenBarPotentialR2deriv;
      potentialArgs->planarphi2deriv= &DehnenBarPotentialphi2deriv;
      potentialArgs->planarRphideriv= &DehnenBarPotentialRphideriv;
      potentialArgs->nargs= 7;
      break;
    case 2: //TransientLogSpiralPotential, 8 arguments
      potentialArgs->planarRforce= &TransientLogSpiralPotentialRforce;
      potentialArgs->planarphiforce= &TransientLogSpiralPotentialphiforce;
      potentialArgs->nargs= 8;
      break;
    case 3: //SteadyLogSpiralPotential, 8 arguments
      potentialArgs->planarRforce= &SteadyLogSpiralPotentialRforce;
      potentialArgs->planarphiforce= &SteadyLogSpiralPotentialphiforce;
      potentialArgs->nargs= 8;
      break;
    case 4: //EllipticalDiskPotential, 6 arguments
      potentialArgs->planarRforce= &EllipticalDiskPotentialRforce;
      potentialArgs->planarphiforce= &EllipticalDiskPotentialphiforce;
      potentialArgs->planarR2deriv= &EllipticalDiskPotentialR2deriv;
      potentialArgs->planarphi2deriv= &EllipticalDiskPotentialphi2deriv;
      potentialArgs->planarRphideriv= &EllipticalDiskPotentialRphideriv;
      potentialArgs->nargs= 6;
      break;
    case 5: //MiyamotoNagaiPotential, 3 arguments
      potentialArgs->planarRforce= &MiyamotoNagaiPotentialPlanarRforce;
      potentialArgs->planarphiforce= &ZeroPlanarForce;
      potentialArgs->planarR2deriv= &MiyamotoNagaiPotentialPlanarR2deriv;
      potentialArgs->planarphi2deriv= &ZeroPlanarForce;
      potentialArgs->planarRphideriv= &ZeroPlanarForce;
      potentialArgs->nargs= 3;
      break;
    case 6: //LopsidedDiskPotential, 6 arguments
      potentialArgs->planarRforce= &LopsidedDiskPotentialRforce;
      potentialArgs->planarphiforce= &LopsidedDiskPotentialphiforce;
      potentialArgs->planarR2deriv= &LopsidedDiskPotentialR2deriv;
      potentialArgs->planarphi2deriv= &LopsidedDiskPotentialphi2deriv;
      potentialArgs->planarRphideriv= &LopsidedDiskPotentialRphideriv;
      potentialArgs->nargs= 6;
      break;
    case 7: //PowerSphericalPotential, 2 arguments
      potentialArgs->planarRforce= &PowerSphericalPotentialPlanarRforce;
      potentialArgs->planarphiforce= &ZeroPlanarForce;
      potentialArgs->planarR2deriv= &PowerSphericalPotentialPlanarR2deriv;
      potentialArgs->planarphi2deriv= &ZeroPlanarForce;
      potentialArgs->planarRphideriv= &ZeroPlanarForce;
      potentialArgs->nargs= 2;
      break;
    case 8: //HernquistPotential, 2 arguments
      potentialArgs->planarRforce= &HernquistPotentialPlanarRforce;
      potentialArgs->planarphiforce= &ZeroPlanarForce;
      potentialArgs->planarR2deriv= &HernquistPotentialPlanarR2deriv;
      potentialArgs->planarphi2deriv= &ZeroPlanarForce;
      potentialArgs->planarRphideriv= &ZeroPlanarForce;
      potentialArgs->nargs= 2;
      break;
    case 9: //NFWPotential, 2 arguments
      potentialArgs->planarRforce= &NFWPotentialPlanarRforce;
      potentialArgs->planarphiforce= &ZeroPlanarForce;
      potentialArgs->planarR2deriv= &NFWPotentialPlanarR2deriv;
      potentialArgs->planarphi2deriv= &ZeroPlanarForce;
      potentialArgs->planarRphideriv= &ZeroPlanarForce;
      potentialArgs->nargs= 2;
      break;
    case 10: //JaffePotential, 2 arguments
      potentialArgs->planarRforce= &JaffePotentialPlanarRforce;
      potentialArgs->planarphiforce= &ZeroPlanarForce;
      potentialArgs->planarR2deriv= &JaffePotentialPlanarR2deriv;
      potentialArgs->planarphi2deriv= &ZeroPlanarForce;
      potentialArgs->planarRphideriv= &ZeroPlanarForce;
      potentialArgs->nargs= 2;
      break;
    case 11: //DoubleExponentialDiskPotential, XX arguments
      potentialArgs->planarRforce= &DoubleExponentialDiskPotentialPlanarRforce;
      potentialArgs->planarphiforce= &ZeroPlanarForce;
      //potentialArgs->planarR2deriv= &DoubleExponentialDiskPotentialPlanarR2deriv;
      potentialArgs->planarphi2deriv= &ZeroPlanarForce;
      potentialArgs->planarRphideriv= &ZeroPlanarForce;
      //Look at pot_args to figure out the number of arguments
      potentialArgs->nargs= (int) (8 + 2 * *(pot_args+5) + 4 * ( *(pot_args+4) + 1 ));
      break;
    case 12: //FlattenedPowerPotential, 4 arguments
      potentialArgs->planarRforce= &FlattenedPowerPotentialPlanarRforce;
      potentialArgs->planarphiforce= &ZeroPlanarForce;
      potentialArgs->planarR2deriv= &FlattenedPowerPotentialPlanarR2deriv;
      potentialArgs->planarphi2deriv= &ZeroPlanarForce;
      potentialArgs->planarRphideriv= &ZeroPlanarForce;
      potentialArgs->nargs= 3;
      break;
    case 14: //IsochronePotential, 2 arguments
      potentialArgs->planarRforce= &IsochronePotentialPlanarRforce;
      potentialArgs->planarphiforce= &ZeroPlanarForce;
      potentialArgs->planarR2deriv= &IsochronePotentialPlanarR2deriv;
      potentialArgs->planarphi2deriv= &ZeroPlanarForce;
      potentialArgs->planarRphideriv= &ZeroPlanarForce;
      potentialArgs->nargs= 2;
      break;
    case 15: //PowerSphericalPotentialwCutoff, 3 arguments
      potentialArgs->planarRforce= &PowerSphericalPotentialwCutoffPlanarRforce;
      potentialArgs->planarphiforce= &ZeroPlanarForce;
      potentialArgs->planarR2deriv= &PowerSphericalPotentialwCutoffPlanarR2deriv;
      potentialArgs->planarphi2deriv= &ZeroPlanarForce;
      potentialArgs->planarRphideriv= &ZeroPlanarForce;
      potentialArgs->nargs= 3;
      break;
    case 16: //KuzminKutuzovStaeckelPotential, 3 arguments
      potentialArgs->planarRforce= &KuzminKutuzovStaeckelPotentialPlanarRforce;
      potentialArgs->planarphiforce= &ZeroPlanarForce;
      potentialArgs->planarR2deriv= &KuzminKutuzovStaeckelPotentialPlanarR2deriv;
      potentialArgs->planarphi2deriv= &ZeroPlanarForce;
      potentialArgs->planarRphideriv= &ZeroPlanarForce;
      potentialArgs->nargs= 3;
      break;
    case 17: //PlummerPotential, 2 arguments
      potentialArgs->planarRforce= &PlummerPotentialPlanarRforce;
      potentialArgs->planarphiforce= &ZeroPlanarForce;
      potentialArgs->planarR2deriv= &PlummerPotentialPlanarR2deriv;
      potentialArgs->planarphi2deriv= &ZeroPlanarForce;
      potentialArgs->planarRphideriv= &ZeroPlanarForce;
      potentialArgs->nargs= 2;
      break;
    case 18: //PseudoIsothermalPotential, 2 arguments
      potentialArgs->planarRforce= &PseudoIsothermalPotentialPlanarRforce;
      potentialArgs->planarphiforce= &ZeroPlanarForce;
      potentialArgs->planarR2deriv= &PseudoIsothermalPotentialPlanarR2deriv;
      potentialArgs->planarphi2deriv= &ZeroPlanarForce;
      potentialArgs->planarRphideriv= &ZeroPlanarForce;
      potentialArgs->nargs= 2;
      break;
    case 19: //KuzminDiskPotential, 2 arguments
      potentialArgs->planarRforce= &KuzminDiskPotentialPlanarRforce;
      potentialArgs->planarphiforce= &ZeroPlanarForce;
      potentialArgs->planarR2deriv= &KuzminDiskPotentialPlanarR2deriv;
      potentialArgs->planarphi2deriv= &ZeroPlanarForce;
      potentialArgs->planarRphideriv= &ZeroPlanarForce;
      potentialArgs->nargs= 2;
      break;
    case 20: //BurkertPotential, 2 arguments
      potentialArgs->planarRforce= &BurkertPotentialPlanarRforce;
      potentialArgs->planarphiforce= &ZeroPlanarForce;
      potentialArgs->planarR2deriv= &BurkertPotentialPlanarR2deriv;
      potentialArgs->planarphi2deriv= &ZeroPlanarForce;
      potentialArgs->planarRphideriv= &ZeroPlanarForce;
      potentialArgs->nargs= 2;
      break;
    case 21: //TriaxialHernquistPotential, lots of arguments
      potentialArgs->planarRforce= &TriaxialHernquistPotentialPlanarRforce;
      potentialArgs->planarphiforce= &TriaxialHernquistPotentialPlanarphiforce;
      potentialArgs->nargs= (int) (21 + 2 * *(pot_args+14));
      break;
    case 22: //TriaxialNFWPotential, lots of arguments
      potentialArgs->planarRforce= &TriaxialNFWPotentialPlanarRforce;
      potentialArgs->planarphiforce= &TriaxialNFWPotentialPlanarphiforce;
      potentialArgs->nargs= (int) (21 + 2 * *(pot_args+14));
      break;
    case 23: //TriaxialJaffePotential, lots of arguments
      potentialArgs->planarRforce= &TriaxialJaffePotentialPlanarRforce;
      potentialArgs->planarphiforce= &TriaxialJaffePotentialPlanarphiforce;
      potentialArgs->nargs= (int) (21 + 2 * *(pot_args+14));
<<<<<<< HEAD
=======
      break;    
    case 24: //SCFPotential, many arguments
      potentialArgs->planarRforce= &SCFPotentialPlanarRforce;
      potentialArgs->planarphiforce= &SCFPotentialPlanarphiforce;
      potentialArgs->planarR2deriv= &SCFPotentialPlanarR2deriv;
      potentialArgs->planarphi2deriv= &SCFPotentialPlanarphi2deriv;
      potentialArgs->planarRphideriv= &SCFPotentialPlanarRphideriv;
      potentialArgs->nargs= (int) (5 + (1 + *(pot_args + 1)) * *(pot_args+2) * *(pot_args+3)* *(pot_args+4) + 7);
>>>>>>> 6cef9ccb
      break;
    }
    potentialArgs->args= (double *) malloc( potentialArgs->nargs * sizeof(double));
    for (jj=0; jj < potentialArgs->nargs; jj++){
      *(potentialArgs->args)= *pot_args++;
      potentialArgs->args++;
    }
    potentialArgs->args-= potentialArgs->nargs;
    potentialArgs++;
  }
  potentialArgs-= npot;
}
void integratePlanarOrbit(double *yo,
			  int nt, 
			  double *t,
			  int npot,
			  int * pot_type,
			  double * pot_args,
			  double dt,
			  double rtol,
			  double atol,
			  double *result,
			  int * err,
			  int odeint_type){
  //Set up the forces, first count
  int ii;
  int dim;
  struct potentialArg * potentialArgs= (struct potentialArg *) malloc ( npot * sizeof (struct potentialArg) );
  parse_leapFuncArgs(npot,potentialArgs,pot_type,pot_args);
  //Integrate
  void (*odeint_func)(void (*func)(double, double *, double *,
			   int, struct potentialArg *),
		      int,
		      double *,
		      int, double, double *,
		      int, struct potentialArg *,
		      double, double,
		      double *,int *);
  void (*odeint_deriv_func)(double, double *, double *,
			    int,struct potentialArg *);
  switch ( odeint_type ) {
  case 0: //leapfrog
    odeint_func= &leapfrog;
    odeint_deriv_func= &evalPlanarRectForce;
    dim= 2;
    break;
  case 1: //RK4
    odeint_func= &bovy_rk4;
    odeint_deriv_func= &evalPlanarRectDeriv;
    dim= 4;
    break;
  case 2: //RK6
    odeint_func= &bovy_rk6;
    odeint_deriv_func= &evalPlanarRectDeriv;
    dim= 4;
    break;
  case 3: //symplec4
    odeint_func= &symplec4;
    odeint_deriv_func= &evalPlanarRectForce;
    dim= 2;
    break;
  case 4: //symplec6
    odeint_func= &symplec6;
    odeint_deriv_func= &evalPlanarRectForce;
    dim= 2;
    break;
  case 5: //DOPR54
    odeint_func= &bovy_dopr54;
    odeint_deriv_func= &evalPlanarRectDeriv;
    dim= 4;
    break;
  }
  odeint_func(odeint_deriv_func,dim,yo,nt,dt,t,npot,potentialArgs,rtol,atol,
	      result,err);
  //Free allocated memory
  for (ii=0; ii < npot; ii++) {
    free(potentialArgs->args);
    potentialArgs++;
  }
  potentialArgs-= npot;
  free(potentialArgs);
  //Done!
}

void integratePlanarOrbit_dxdv(double *yo,
			       int nt, 
			       double *t,
			       int npot,
			       int * pot_type,
			       double * pot_args,
			       double dt,
			       double rtol,
			       double atol,
			       double *result,
			       int * err,
			       int odeint_type){
  //Set up the forces, first count
  int ii;
  int dim;
  struct potentialArg * potentialArgs= (struct potentialArg *) malloc ( npot * sizeof (struct potentialArg) );
  parse_leapFuncArgs(npot,potentialArgs,pot_type,pot_args);
  //Integrate
  void (*odeint_func)(void (*func)(double, double *, double *,
			   int, struct potentialArg *),
		      int,
		      double *,
		      int, double, double *,
		      int, struct potentialArg *,
		      double, double,
		      double *,int *);
  void (*odeint_deriv_func)(double, double *, double *,
			    int,struct potentialArg *);
  switch ( odeint_type ) {
  case 1: //RK4
    odeint_func= &bovy_rk4;
    odeint_deriv_func= &evalPlanarRectDeriv_dxdv;
    dim= 8;
    break;
  case 2: //RK6
    odeint_func= &bovy_rk6;
    odeint_deriv_func= &evalPlanarRectDeriv_dxdv;
    dim= 8;
    break;
  case 5: //DOPR54
    odeint_func= &bovy_dopr54;
    odeint_deriv_func= &evalPlanarRectDeriv_dxdv;
    dim= 8;
    break;
  }
  odeint_func(odeint_deriv_func,dim,yo,nt,dt,t,npot,potentialArgs,rtol,atol,
	      result,err);
  //Free allocated memory
  for (ii=0; ii < npot; ii++) {
    free(potentialArgs->args);
    potentialArgs++;
  }
  potentialArgs-= npot;
  free(potentialArgs);
  //Done!
}

void evalPlanarRectForce(double t, double *q, double *a,
			 int nargs, struct potentialArg * potentialArgs){
  double sinphi, cosphi, x, y, phi,R,Rforce,phiforce;
  //q is rectangular so calculate R and phi
  x= *q;
  y= *(q+1);
  R= sqrt(x*x+y*y);
  phi= acos(x/R);
  sinphi= y/R;
  cosphi= x/R;
  if ( y < 0. ) phi= 2.*M_PI-phi;
  //Calculate the forces
  Rforce= calcPlanarRforce(R,phi,t,nargs,potentialArgs);
  phiforce= calcPlanarphiforce(R,phi,t,nargs,potentialArgs);
  *a++= cosphi*Rforce-1./R*sinphi*phiforce;
  *a--= sinphi*Rforce+1./R*cosphi*phiforce;
}
void evalPlanarRectDeriv(double t, double *q, double *a,
			 int nargs, struct potentialArg * potentialArgs){
  double sinphi, cosphi, x, y, phi,R,Rforce,phiforce;
  //first two derivatives are just the velocities
  *a++= *(q+2);
  *a++= *(q+3);
  //Rest is force
  //q is rectangular so calculate R and phi
  x= *q;
  y= *(q+1);
  R= sqrt(x*x+y*y);
  phi= acos(x/R);
  sinphi= y/R;
  cosphi= x/R;
  if ( y < 0. ) phi= 2.*M_PI-phi;
  //Calculate the forces
  Rforce= calcPlanarRforce(R,phi,t,nargs,potentialArgs);
  phiforce= calcPlanarphiforce(R,phi,t,nargs,potentialArgs);
  *a++= cosphi*Rforce-1./R*sinphi*phiforce;
  *a= sinphi*Rforce+1./R*cosphi*phiforce;
}

void evalPlanarRectDeriv_dxdv(double t, double *q, double *a,
			      int nargs, struct potentialArg * potentialArgs){
  double sinphi, cosphi, x, y, phi,R,Rforce,phiforce;
  double R2deriv, phi2deriv, Rphideriv, dFxdx, dFxdy, dFydx, dFydy;
  //first two derivatives are just the velocities
  *a++= *(q+2);
  *a++= *(q+3);
  //Rest is force
  //q is rectangular so calculate R and phi
  x= *q;
  y= *(q+1);
  R= sqrt(x*x+y*y);
  phi= acos(x/R);
  sinphi= y/R;
  cosphi= x/R;
  if ( y < 0. ) phi= 2.*M_PI-phi;
  //Calculate the forces
  Rforce= calcPlanarRforce(R,phi,t,nargs,potentialArgs);
  phiforce= calcPlanarphiforce(R,phi,t,nargs,potentialArgs);
  *a++= cosphi*Rforce-1./R*sinphi*phiforce;
  *a++= sinphi*Rforce+1./R*cosphi*phiforce;
  //dx derivatives are just dv
  *a++= *(q+6);
  *a++= *(q+7);
  //for the dv derivatives we need also R2deriv, phi2deriv, and Rphideriv
  R2deriv= calcPlanarR2deriv(R,phi,t,nargs,potentialArgs);
  phi2deriv= calcPlanarphi2deriv(R,phi,t,nargs,potentialArgs);
  Rphideriv= calcPlanarRphideriv(R,phi,t,nargs,potentialArgs);
  //..and dFxdx, dFxdy, dFydx, dFydy
  dFxdx= -cosphi*cosphi*R2deriv
    +2.*cosphi*sinphi/R/R*phiforce
    +sinphi*sinphi/R*Rforce
    +2.*sinphi*cosphi/R*Rphideriv
    -sinphi*sinphi/R/R*phi2deriv;
  dFxdy= -sinphi*cosphi*R2deriv
    +(sinphi*sinphi-cosphi*cosphi)/R/R*phiforce
    -cosphi*sinphi/R*Rforce
    -(cosphi*cosphi-sinphi*sinphi)/R*Rphideriv
    +cosphi*sinphi/R/R*phi2deriv;
  dFydx= -cosphi*sinphi*R2deriv
    +(sinphi*sinphi-cosphi*cosphi)/R/R*phiforce
    +(sinphi*sinphi-cosphi*cosphi)/R*Rphideriv
    -sinphi*cosphi/R*Rforce
    +sinphi*cosphi/R/R*phi2deriv;
  dFydy= -sinphi*sinphi*R2deriv
    -2.*sinphi*cosphi/R/R*phiforce
    -2.*sinphi*cosphi/R*Rphideriv
    +cosphi*cosphi/R*Rforce
    -cosphi*cosphi/R/R*phi2deriv;
  *a++= dFxdx * *(q+4) + dFxdy * *(q+5);
  *a= dFydx * *(q+4) + dFydy * *(q+5);
}<|MERGE_RESOLUTION|>--- conflicted
+++ resolved
@@ -199,8 +199,6 @@
       potentialArgs->planarRforce= &TriaxialJaffePotentialPlanarRforce;
       potentialArgs->planarphiforce= &TriaxialJaffePotentialPlanarphiforce;
       potentialArgs->nargs= (int) (21 + 2 * *(pot_args+14));
-<<<<<<< HEAD
-=======
       break;    
     case 24: //SCFPotential, many arguments
       potentialArgs->planarRforce= &SCFPotentialPlanarRforce;
@@ -209,7 +207,6 @@
       potentialArgs->planarphi2deriv= &SCFPotentialPlanarphi2deriv;
       potentialArgs->planarRphideriv= &SCFPotentialPlanarRphideriv;
       potentialArgs->nargs= (int) (5 + (1 + *(pot_args + 1)) * *(pot_args+2) * *(pot_args+3)* *(pot_args+4) + 7);
->>>>>>> 6cef9ccb
       break;
     }
     potentialArgs->args= (double *) malloc( potentialArgs->nargs * sizeof(double));
