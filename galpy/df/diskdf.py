###############################################################################
#   diskdf.py: module that interprets (E,Lz) pairs in terms of a
#              distribution function (following Dehnen 1999)
#
#   This module contains the following classes:
#
#      diskdf - top-level class that represents a distribution function
#      dehnendf - inherits from diskdf, implements Dehnen's 'new' DF
#      shudf - inherits from diskdf, implements Shu's DF
#      DFcorrection - class that represents corrections to the input Sigma(R)
#                     and sigma_R(R) to get closer to the targets
###############################################################################
_EPSREL=10.**-14.
_NSIGMA= 4.
_INTERPDEGREE= 3
_RMIN=10.**-10.
_MAXD_REJECTLOS= 4.
_PROFILE= False
import copy
import os
import os.path
import pickle

import numpy
import scipy

numpylog= numpy.lib.scimath.log # somehow, this code produces log(negative), which scipy (now numpy.lib.scimath.log) implements as log(|negative|) + i pi while numpy gives NaN and we want the scipy behavior; not sure where the log(negative) comes from though! I think it's for sigma=0 DFs (this test fails with numpy.log) where the DF eval has a log(~zero) that can be slightly negative because of numerical precision issues
from scipy import integrate, interpolate, optimize, stats

from ..actionAngle import actionAngleAdiabatic, actionAngleAxi
from ..orbit import Orbit
from ..potential import PowerSphericalPotential
<<<<<<< HEAD
from ..actionAngle import actionAngleAdiabatic
=======
from ..util import conversion, save_pickles
from ..util._optional_deps import _APY_LOADED, _APY_UNITS
from ..util.ars import ars
from ..util.conversion import (physical_conversion, potential_physical_input,
                               surfdens_in_msolpc2)
>>>>>>> c80d0728
from .df import df
from .surfaceSigmaProfile import expSurfaceSigmaProfile, surfaceSigmaProfile

if _APY_LOADED:
    from astropy import units
#scipy version
from packaging.version import parse as parse_version

_SCIPY_VERSION= parse_version(scipy.__version__)
_SCIPY_VERSION_BREAK= parse_version('0.9')
_CORRECTIONSDIR=os.path.join(os.path.dirname(os.path.realpath(__file__)),'data')
_DEGTORAD= numpy.pi/180.
class diskdf(df):
    """Class that represents a disk DF"""
    def __init__(self,dftype='dehnen',
                 surfaceSigma=expSurfaceSigmaProfile,
                 profileParams=(1./3.,1.0,0.2),
                 correct=False,
                 beta=0.,ro=None,vo=None,**kwargs):
        """
        NAME:
           __init__
        PURPOSE:
           Initialize a DF
        INPUT:
           dftype= 'dehnen' or 'corrected-dehnen', 'shu' or 'corrected-shu'
           surfaceSigma - instance or class name of the target
                      surface density and sigma_R profile
                      (default: both exponential)
           profileParams - parameters of the surface and sigma_R profile:
                      (xD,xS,Sro) where
                        xD - disk surface mass scalelength / Ro
                        xS - disk velocity dispersion scalelength / Ro
                        Sro - disk velocity dispersion at Ro (/vo)
                        Directly given to the 'surfaceSigmaProfile class, so
                        could be anything that class takes
           beta - power-law index of the rotation curve
           correct - correct the DF (i.e., DFcorrection kwargs are also given)
           + DFcorrection kwargs (except for those already specified)
        OUTPUT:
        HISTORY:
            2010-03-10 - Written - Bovy (NYU)
        """
        df.__init__(self,ro=ro,vo=vo)
        self._dftype= dftype
        if isinstance(surfaceSigma,surfaceSigmaProfile):
            self._surfaceSigmaProfile= surfaceSigma
        else:
            if _APY_LOADED and isinstance(profileParams[0],units.Quantity):
                newprofileParams=\
                    (conversion.parse_length(profileParams[0],ro=self._ro),
                     conversion.parse_length(profileParams[1],ro=self._ro),
                     conversion.parse_velocity(profileParams[2],vo=self._vo))
                self._roSet= True
                self._voSet= True
                profileParams= newprofileParams
            self._surfaceSigmaProfile= surfaceSigma(profileParams)
        self._beta= beta
        self._gamma= numpy.sqrt(2./(1.+self._beta))
        if correct or 'corrections' in kwargs or 'rmax' in kwargs \
                or 'niter' in kwargs or 'npoints' in kwargs:
            self._correct= True
            #Load corrections
            self._corr= DFcorrection(dftype=self.__class__,
                                     surfaceSigmaProfile=self._surfaceSigmaProfile,
                                     beta=beta,**kwargs)
        else:
            self._correct= False
        self._psp= PowerSphericalPotential(normalize=1.,alpha=2.-2.*self._beta).toPlanar()
        #Setup aA objects for frequency and rap,rperi calculation
        self._aA= actionAngleAdiabatic(pot=self._psp,gamma=0.)
        return None

    @physical_conversion('phasespacedensity2d',pop=True)
    def __call__(self,*args,**kwargs):
        """
        NAME:

           __call__

        PURPOSE:

           evaluate the distribution function

        INPUT:

           either an orbit instance, a list of such instances,  or E,Lz

           1) Orbit instance or list:
              a) Orbit instance alone: use initial condition
              b) Orbit instance + t: call the Orbit instance (for list, each instance is called at t)

           2)
              E - energy (/vo^2; or can be Quantity)
              L - angular momentun (/ro/vo; or can be Quantity)

           3) array vxvv [3/4,nt] [must be in natural units /vo,/ro; use Orbit interface for physical-unit input)

        KWARGS:

           marginalizeVperp - marginalize over perpendicular velocity (only supported with 1a) for single orbits above)


           marginalizeVlos - marginalize over line-of-sight velocity (only supported with 1a) for single orbits above)

           nsigma= number of sigma to integrate over when marginalizing

           +scipy.integrate.quad keywords

        OUTPUT:

           DF(orbit/E,L)

        HISTORY:

           2010-07-10 - Written - Bovy (NYU)

        """
        if isinstance(args[0],Orbit):
            if len(args[0]) > 1:
                raise RuntimeError('Only single-object Orbit instances can be passed to DF instances at this point') #pragma: no cover
            if len(args) == 1:
                if kwargs.pop('marginalizeVperp',False):
                    return self._call_marginalizevperp(args[0],**kwargs)
                elif kwargs.pop('marginalizeVlos',False):
                    return self._call_marginalizevlos(args[0],**kwargs)
                else:
                    return numpy.real(self.eval(*vRvTRToEL(\
                                args[0].vR(use_physical=False),
                                args[0].vT(use_physical=False),
                                args[0].R(use_physical=False),
                                self._beta,self._dftype)))
            else:
                no= args[0](args[1])
                return numpy.real(self.eval(*vRvTRToEL(no.vR(use_physical=False),
                                                    no.vT(use_physical=False),
                                                    no.R(use_physical=False),
                                                    self._beta,
                                                    self._dftype)))
        elif isinstance(args[0],list) \
                 and isinstance(args[0][0],Orbit):
            if numpy.any([len(no) > 1 for no in args[0]]):
                raise RuntimeError('Only single-object Orbit instances can be passed to DF instances at this point') #pragma: no cover
            #Grab all of the vR, vT, and R
            vR= numpy.array([o.vR(use_physical=False) for o in args[0]])
            vT= numpy.array([o.vT(use_physical=False) for o in args[0]])
            R= numpy.array([o.R(use_physical=False) for o in args[0]])
            return numpy.real(self.eval(*vRvTRToEL(vR,vT,R,self._beta,
                                                   self._dftype)))
        elif isinstance(args[0],numpy.ndarray) and \
                not (hasattr(args[0],'isscalar') and args[0].isscalar):
            #Grab all of the vR, vT, and R
            vR= args[0][1]
            vT= args[0][2]
            R= args[0][0]
            return numpy.real(self.eval(*vRvTRToEL(vR,vT,R,self._beta,
                                                   self._dftype)))
        else:
            return numpy.real(self.eval(*args))

    def _call_marginalizevperp(self,o,**kwargs):
        """Call the DF, marginalizing over perpendicular velocity"""
        #Get l, vlos
        l= o.ll(obs=[1.,0.,0.],ro=1.)*_DEGTORAD
        vlos= o.vlos(ro=1.,vo=1.,obs=[1.,0.,0.,0.,0.,0.])
        R= o.R(use_physical=False)
        phi= o.phi(use_physical=False)
        #Get local circular velocity, projected onto the los
        vcirc= R**self._beta
        vcirclos= vcirc*numpy.sin(phi+l)
        #Marginalize
        alphalos= phi+l
        if not 'nsigma' in kwargs or ('nsigma' in kwargs and \
                                          kwargs['nsigma'] is None):
            nsigma= _NSIGMA
        else:
            nsigma= kwargs['nsigma']
        kwargs.pop('nsigma',None)
        sigmaR2= self.targetSigma2(R,use_physical=False)
        sigmaR1= numpy.sqrt(sigmaR2)
        #Use the asymmetric drift equation to estimate va
        va= sigmaR2/2./R**self._beta*(1./self._gamma**2.-1.
                                      -R*self._surfaceSigmaProfile.surfacemassDerivative(R,log=True)
                                      -R*self._surfaceSigmaProfile.sigma2Derivative(R,log=True))
        if numpy.fabs(va) > sigmaR1: va = 0. #To avoid craziness near the center
        if numpy.fabs(numpy.sin(alphalos)) < numpy.sqrt(1./2.):
            cosalphalos= numpy.cos(alphalos)
            tanalphalos= numpy.tan(alphalos)
            return integrate.quad(_marginalizeVperpIntegrandSinAlphaSmall,
                                  -self._gamma*va/sigmaR1-nsigma,
                                  -self._gamma*va/sigmaR1+nsigma,
                                  args=(self,R,cosalphalos,tanalphalos,
                                        vlos-vcirclos,vcirc,
                                        sigmaR1/self._gamma),
                                  **kwargs)[0]/numpy.fabs(cosalphalos)\
                                  *sigmaR1/self._gamma
        else:
            sinalphalos= numpy.sin(alphalos)
            cotalphalos= 1./numpy.tan(alphalos)
            return integrate.quad(_marginalizeVperpIntegrandSinAlphaLarge,
                                  -nsigma,nsigma,
                                  args=(self,R,sinalphalos,cotalphalos,
                                        vlos-vcirclos,vcirc,sigmaR1),
                                  **kwargs)[0]/numpy.fabs(sinalphalos)*sigmaR1

    def _call_marginalizevlos(self,o,**kwargs):
        """Call the DF, marginalizing over line-of-sight velocity"""
        #Get d, l, vperp
        l= o.ll(obs=[1.,0.,0.],ro=1.)*_DEGTORAD
        vperp= o.vll(ro=1.,vo=1.,obs=[1.,0.,0.,0.,0.,0.])
        R= o.R(use_physical=False)
        phi= o.phi(use_physical=False)
        #Get local circular velocity, projected onto the perpendicular
        #direction
        vcirc= R**self._beta
        vcircperp= vcirc*numpy.cos(phi+l)
        #Marginalize
        alphaperp= numpy.pi/2.+phi+l
        if not 'nsigma' in kwargs or ('nsigma' in kwargs and \
                                          kwargs['nsigma'] is None):
            nsigma= _NSIGMA
        else:
            nsigma= kwargs['nsigma']
        kwargs.pop('nsigma',None)
        sigmaR2= self.targetSigma2(R,use_physical=False)
        sigmaR1= numpy.sqrt(sigmaR2)
        #Use the asymmetric drift equation to estimate va
        va= sigmaR2/2./R**self._beta*(1./self._gamma**2.-1.
                                      -R*self._surfaceSigmaProfile.surfacemassDerivative(R,log=True)
                                      -R*self._surfaceSigmaProfile.sigma2Derivative(R,log=True))
        if numpy.fabs(va) > sigmaR1: va = 0. #To avoid craziness near the center
        if numpy.fabs(numpy.sin(alphaperp)) < numpy.sqrt(1./2.):
            cosalphaperp= numpy.cos(alphaperp)
            tanalphaperp= numpy.tan(alphaperp)
            #we can reuse the VperpIntegrand, since it is just another angle
            return integrate.quad(_marginalizeVperpIntegrandSinAlphaSmall,
                                  -self._gamma*va/sigmaR1-nsigma,
                                  -self._gamma*va/sigmaR1+nsigma,
                                  args=(self,R,cosalphaperp,tanalphaperp,
                                        vperp-vcircperp,vcirc,
                                        sigmaR1/self._gamma),
                                  **kwargs)[0]/numpy.fabs(cosalphaperp)\
                                  *sigmaR1/self._gamma
        else:
            sinalphaperp= numpy.sin(alphaperp)
            cotalphaperp= 1./numpy.tan(alphaperp)
            #we can reuse the VperpIntegrand, since it is just another angle
            return integrate.quad(_marginalizeVperpIntegrandSinAlphaLarge,
                                  -nsigma,nsigma,
                                  args=(self,R,sinalphaperp,cotalphaperp,
                                        vperp-vcircperp,vcirc,sigmaR1),
                                  **kwargs)[0]/numpy.fabs(sinalphaperp)*sigmaR1

    @potential_physical_input
    @physical_conversion('velocity2',pop=True)
    def targetSigma2(self,R,log=False):
        """
        NAME:

           targetSigma2

        PURPOSE:

           evaluate the target Sigma_R^2(R)

        INPUT:

            R - radius at which to evaluate (can be Quantity)

        OUTPUT:

           target Sigma_R^2(R)

           log - if True, return the log (default: False)

        HISTORY:

           2010-03-28 - Written - Bovy (NYU)

        """
        return self._surfaceSigmaProfile.sigma2(R,log=log)

    @potential_physical_input
    @physical_conversion('surfacedensity',pop=True)
    def targetSurfacemass(self,R,log=False):
         """
         NAME:

            targetSurfacemass

         PURPOSE:

            evaluate the target surface mass at R

         INPUT:

            R - radius at which to evaluate (can be Quantity)

            log - if True, return the log (default: False)

         OUTPUT:

            Sigma(R)

         HISTORY:

            2010-03-28 - Written - Bovy (NYU)

         """
         return self._surfaceSigmaProfile.surfacemass(R,log=log)

    @physical_conversion('surfacedensitydistance',pop=True)
    def targetSurfacemassLOS(self,d,l,log=False,deg=True):
        """
        NAME:

            targetSurfacemassLOS

        PURPOSE:

            evaluate the target surface mass along the LOS given l and d

        INPUT:

            d - distance along the line of sight (can be Quantity)

            l - Galactic longitude (in deg, unless deg=False; can be Quantity)

            deg= if False, l is in radians

            log - if True, return the log (default: False)

        OUTPUT:

            Sigma(d,l) x d

        HISTORY:

            2011-03-23 - Written - Bovy (NYU)

        """
        #Calculate R and phi
        if _APY_LOADED and isinstance(l,units.Quantity):
            lrad= conversion.parse_angle(l)
        elif deg:
            lrad= l*_DEGTORAD
        else:
            lrad= l
        d= conversion.parse_length(d,ro=self._ro)
        R, phi= _dlToRphi(d,lrad)
        if log:
            return self._surfaceSigmaProfile.surfacemass(R,log=log)\
                +numpylog(d)
        else:
            return self._surfaceSigmaProfile.surfacemass(R,log=log)\
                *d

    @physical_conversion('surfacedensitydistance',pop=True)
    def surfacemassLOS(self,d,l,deg=True,target=True,
                       romberg=False,nsigma=None,relative=None):
        """
        NAME:

           surfacemassLOS

        PURPOSE:

           evaluate the surface mass along the LOS given l and d

        INPUT:

           d - distance along the line of sight (can be Quantity)

           l - Galactic longitude (in deg, unless deg=False; can be Quantity)

        OPTIONAL INPUT:

           nsigma - number of sigma to integrate the velocities over

        KEYWORDS:

           target= if True, use target surfacemass (default)

           romberg - if True, use a romberg integrator (default: False)

           deg= if False, l is in radians

        OUTPUT:

           Sigma(d,l) x d

        HISTORY:

           2011-03-24 - Written - Bovy (NYU)

        """
        #Calculate R and phi
        if _APY_LOADED and isinstance(l,units.Quantity):
            lrad= conversion.parse_angle(l)
        elif deg:
            lrad= l*_DEGTORAD
        else:
            lrad= l
        d= conversion.parse_length(d,ro=self._ro)
        R, phi= _dlToRphi(d,lrad)
        if target:
            if relative: return d
            else: return self.targetSurfacemass(R,use_physical=False)*d
        else:
            return self.surfacemass(R,romberg=romberg,nsigma=nsigma,
                                    relative=relative,use_physical=False)\
                                    *d

    @physical_conversion('position',pop=True)
    def sampledSurfacemassLOS(self,l,n=1,maxd=None,target=True):
        """
        NAME:

           sampledSurfacemassLOS

        PURPOSE:

           sample a distance along the line of sight

        INPUT:

           l - Galactic longitude (in rad; can be Quantity)

           n= number of distances to sample

           maxd= maximum distance to consider (for the rejection sampling) (can be Quantity)

           target= if True, sample from the 'target' surface mass density, rather than the actual surface mass density (default=True)

        OUTPUT:

           list of samples

        HISTORY:

           2011-03-24 - Written - Bovy (NYU)

        """
        #First calculate where the maximum is
        if target:
            minR= optimize.fmin_bfgs(lambda x: \
                                         -self.targetSurfacemassLOS(x,l,
                                                                    use_physical=False,
                                                                    deg=False),
                                     0.,disp=False)[0]
            maxSM= self.targetSurfacemassLOS(minR,l,deg=False,
                                             use_physical=False)
        else:
            minR= optimize.fmin_bfgs(lambda x: \
                                         -self.surfacemassLOS(x,l,
                                                              deg=False,
                                                              use_physical=False),
                                     0.,disp=False)[0]
            maxSM= self.surfacemassLOS(minR,l,deg=False,use_physical=False)
        #Now rejection-sample
        l= conversion.parse_angle(l)
        maxd= conversion.parse_length(maxd,ro=self._ro)
        if maxd is None:
            maxd= _MAXD_REJECTLOS
        out= []
        while len(out) < n:
            #sample
            prop= numpy.random.random()*maxd
            if target:
                surfmassatprop= self.targetSurfacemassLOS(prop,l,deg=False,
                                                          use_physical=False)
            else:
                surfmassatprop= self.surfacemassLOS(prop,l,deg=False,
                                                    use_physical=False)
            if surfmassatprop/maxSM > numpy.random.random(): #accept
                out.append(prop)
        return numpy.array(out)

    @potential_physical_input
    @physical_conversion('velocity',pop=True)
    def sampleVRVT(self,R,n=1,nsigma=None,target=True):
        """
        NAME:

           sampleVRVT

        PURPOSE:

           sample a radial and azimuthal velocity at R

        INPUT:

           R - Galactocentric distance (can be Quantity)

           n= number of distances to sample

           nsigma= number of sigma to rejection-sample on

           target= if True, sample using the 'target' sigma_R rather than the actual sigma_R (default=True)

        OUTPUT:

           list of samples

        BUGS:

           should use the fact that vR and vT separate

        HISTORY:

           2011-03-24 - Written - Bovy (NYU)

        """
        #Determine where the max of the v-distribution is using asymmetric drift
        maxVR= 0.
        maxVT= optimize.brentq(_vtmaxEq,0.,R**self._beta+0.2,(R,self))
        maxVD= self(Orbit([R,maxVR,maxVT]))
        #Now rejection-sample
        if nsigma == None:
            nsigma= _NSIGMA
        out= []
        if target:
            sigma= numpy.sqrt(self.targetSigma2(R,use_physical=False))
        else:
            sigma= numpy.sqrt(self.sigma2(R,use_physical=False))
        while len(out) < n:
            #sample
            vrg, vtg= numpy.random.normal(), numpy.random.normal()
            propvR= vrg*nsigma*sigma
            propvT= vtg*nsigma*sigma/self._gamma+maxVT
            VDatprop= self(Orbit([R,propvR,propvT]))
            if VDatprop/maxVD > numpy.random.uniform()*numpy.exp(-0.5*(vrg**2.+vtg**2.)): #accept
                out.append(numpy.array([propvR,propvT]))
        return numpy.array(out)

    def sampleLOS(self,los,n=1,deg=True,maxd=None,nsigma=None,
                  targetSurfmass=True,targetSigma2=True):
        """
        NAME:

           sampleLOS

        PURPOSE:

           sample along a given LOS

        INPUT:

           los - line of sight (in deg, unless deg=False; can be Quantity)

           n= number of desired samples

           deg= los in degrees? (default=True)

           targetSurfmass, targetSigma2= if True, use target surface mass and sigma2 profiles, respectively (there is not much point to doing the latter)
                   (default=True)

        OUTPUT:

           returns list of Orbits

        BUGS:
           target=False uses target distribution for derivatives (this is a detail)

        HISTORY:

           2011-03-24 - Started  - Bovy (NYU)

        """
        if _APY_LOADED and isinstance(los,units.Quantity):
            l= conversion.parse_angle(los)
        elif deg:
            l= los*_DEGTORAD
        else:
            l= los
        out= []
        #sample distances
        ds= self.sampledSurfacemassLOS(l,n=n,maxd=maxd,target=targetSurfmass,
                                       use_physical=False)
        for ii in range(int(n)):
            #Calculate R and phi
            thisR,thisphi= _dlToRphi(ds[ii],l)
            #sample velocities
            vv= self.sampleVRVT(thisR,n=1,nsigma=nsigma,target=targetSigma2,
                                use_physical=False)[0]
            if self._roSet and self._voSet:
                out.append(Orbit([thisR,vv[0],vv[1],thisphi],ro=self._ro,
                                 vo=self._vo))
            else:
                out.append(Orbit([thisR,vv[0],vv[1],thisphi]))
        return out

    @potential_physical_input
    @physical_conversion('velocity',pop=True)
    def asymmetricdrift(self,R):
        """
        NAME:

           asymmetricdrift

        PURPOSE:

           estimate the asymmetric drift (vc-mean-vphi) from an approximation to the Jeans equation

        INPUT:

           R - radius at which to calculate the asymmetric drift (can be Quantity)

        OUTPUT:

           asymmetric drift at R

        HISTORY:

           2011-04-02 - Written - Bovy (NYU)

        """
        sigmaR2= self.targetSigma2(R,use_physical=False)
        return sigmaR2/2./R**self._beta*(1./self._gamma**2.-1.
                                         -R*self._surfaceSigmaProfile.surfacemassDerivative(R,log=True)
                                         -R*self._surfaceSigmaProfile.sigma2Derivative(R,log=True))


    @potential_physical_input
    @physical_conversion('surfacedensity',pop=True)
    def surfacemass(self,R,romberg=False,nsigma=None,relative=False):
        """
        NAME:

           surfacemass

        PURPOSE:

           calculate the surface-mass at R by marginalizing over velocity

        INPUT:

           R - radius at which to calculate the surfacemass density (can be Quantity)

        OPTIONAL INPUT:

           nsigma - number of sigma to integrate the velocities over

        KEYWORDS:

           romberg - if True, use a romberg integrator (default: False)

        OUTPUT:

           surface mass at R

        HISTORY:

           2010-03-XX - Written - Bovy (NYU)

        """
        if nsigma == None:
            nsigma= _NSIGMA
        logSigmaR= self.targetSurfacemass(R,log=True,use_physical=False)
        sigmaR2= self.targetSigma2(R,use_physical=False)
        sigmaR1= numpy.sqrt(sigmaR2)
        logsigmaR2= numpylog(sigmaR2)
        if relative:
            norm= 1.
        else:
            norm= numpy.exp(logSigmaR)
        #Use the asymmetric drift equation to estimate va
        va= sigmaR2/2./R**self._beta*(1./self._gamma**2.-1.
                                      -R*self._surfaceSigmaProfile.surfacemassDerivative(R,log=True)
                                      -R*self._surfaceSigmaProfile.sigma2Derivative(R,log=True))
        if numpy.fabs(va) > sigmaR1: va = 0.#To avoid craziness near the center
        if romberg:
            return numpy.real(bovy_dblquad(_surfaceIntegrand,
                                        self._gamma*(R**self._beta-va)/sigmaR1-nsigma,
                                        self._gamma*(R**self._beta-va)/sigmaR1+nsigma,
                                        lambda x: 0., lambda x: nsigma,
                                        [R,self,logSigmaR,logsigmaR2,sigmaR1,
                                         self._gamma],
                                        tol=10.**-8)/numpy.pi*norm)
        else:
            return integrate.dblquad(_surfaceIntegrand,
                                     self._gamma*(R**self._beta-va)/sigmaR1-nsigma,
                                     self._gamma*(R**self._beta-va)/sigmaR1+nsigma,
                                     lambda x: 0., lambda x: nsigma,
                                     (R,self,logSigmaR,logsigmaR2,sigmaR1,
                                      self._gamma),
                                     epsrel=_EPSREL)[0]/numpy.pi*norm

    @potential_physical_input
    @physical_conversion('velocity2surfacedensity',pop=True)
    def sigma2surfacemass(self,R,romberg=False,nsigma=None,
                                relative=False):
        """

        NAME:

           sigma2surfacemass

        PURPOSE:

           calculate the product sigma_R^2 x surface-mass at R by marginalizing over velocity

        INPUT:

           R - radius at which to calculate the sigma_R^2 x surfacemass density (can be Quantity)

        OPTIONAL INPUT:

           nsigma - number of sigma to integrate the velocities over

        KEYWORDS:

           romberg - if True, use a romberg integrator (default: False)

        OUTPUT:

           sigma_R^2 x surface-mass at R

        HISTORY:

           2010-03-XX - Written - Bovy (NYU)

        """
        if nsigma == None:
            nsigma= _NSIGMA
        logSigmaR= self.targetSurfacemass(R,log=True,use_physical=False)
        sigmaR2= self.targetSigma2(R,use_physical=False)
        sigmaR1= numpy.sqrt(sigmaR2)
        logsigmaR2= numpylog(sigmaR2)
        if relative:
            norm= 1.
        else:
            norm= numpy.exp(logSigmaR+logsigmaR2)
        #Use the asymmetric drift equation to estimate va
        va= sigmaR2/2./R**self._beta*(1./self._gamma**2.-1.
                                      -R*self._surfaceSigmaProfile.surfacemassDerivative(R,log=True)
                                      -R*self._surfaceSigmaProfile.sigma2Derivative(R,log=True))
        if numpy.fabs(va) > sigmaR1: va = 0. #To avoid craziness near the center
        if romberg:
            return numpy.real(bovy_dblquad(_sigma2surfaceIntegrand,
                                        self._gamma*(R**self._beta-va)/sigmaR1-nsigma,
                                        self._gamma*(R**self._beta-va)/sigmaR1+nsigma,
                                        lambda x: 0., lambda x: nsigma,
                                        [R,self,logSigmaR,logsigmaR2,sigmaR1,
                                         self._gamma],
                                        tol=10.**-8)/numpy.pi*norm)
        else:
            return integrate.dblquad(_sigma2surfaceIntegrand,
                                     self._gamma*(R**self._beta-va)/sigmaR1-nsigma,
                                     self._gamma*(R**self._beta-va)/sigmaR1+nsigma,
                                     lambda x: 0., lambda x: nsigma,
                                     (R,self,logSigmaR,logsigmaR2,sigmaR1,
                                      self._gamma),
                                     epsrel=_EPSREL)[0]/numpy.pi*norm

    def vmomentsurfacemass(self,*args,**kwargs):
        """
        NAME:

           vmomentsurfacemass

        PURPOSE:

           calculate the an arbitrary moment of the velocity distribution
           at R times the surfacmass

        INPUT:

           R - radius at which to calculate the moment (in natural units)

           n - vR^n

           m - vT^m

        OPTIONAL INPUT:

           nsigma - number of sigma to integrate the velocities over

        KEYWORDS:

           romberg - if True, use a romberg integrator (default: False)

           deriv= None, 'R', or 'phi': calculates derivative of the moment wrt R or phi

        OUTPUT:

           <vR^n vT^m  x surface-mass> at R (no support for units)

        HISTORY:

           2011-03-30 - Written - Bovy (NYU)

        """
        use_physical= kwargs.pop('use_physical',True)
        ro= kwargs.pop('ro',None)
        if ro is None and hasattr(self,'_roSet') and self._roSet:
            ro= self._ro
        ro= conversion.parse_length_kpc(ro)
        vo= kwargs.pop('vo',None)
        if vo is None and hasattr(self,'_voSet') and self._voSet:
            vo= self._vo
        vo= conversion.parse_velocity_kms(vo)
        if use_physical and not vo is None and not ro is None:
            fac= surfdens_in_msolpc2(vo,ro)*vo**(args[1]+args[2])
            if _APY_UNITS:
                u= units.Msun/units.pc**2*(units.km/units.s)**(args[1]+args[2])
            out= self._vmomentsurfacemass(*args,**kwargs)
            if _APY_UNITS:
                return units.Quantity(out*fac,unit=u)
            else:
                return out*fac
        else:
            return self._vmomentsurfacemass(*args,**kwargs)

    def _vmomentsurfacemass(self,R,n,m,romberg=False,nsigma=None,
                           relative=False,phi=0.,deriv=None):
        """Non-physical version of vmomentsurfacemass, otherwise the same"""
        #odd moments of vR are zero
        if isinstance(n,int) and n%2 == 1:
            return 0.
        if nsigma == None:
            nsigma= _NSIGMA
        logSigmaR= self.targetSurfacemass(R,log=True,use_physical=False)
        sigmaR2= self.targetSigma2(R,use_physical=False)
        sigmaR1= numpy.sqrt(sigmaR2)
        logsigmaR2= numpylog(sigmaR2)
        if relative:
            norm= 1.
        else:
            norm= numpy.exp(logSigmaR+logsigmaR2*(n+m)/2.)/self._gamma**m
        #Use the asymmetric drift equation to estimate va
        va= sigmaR2/2./R**self._beta*(1./self._gamma**2.-1.
                                      -R*self._surfaceSigmaProfile.surfacemassDerivative(R,log=True)
                                      -R*self._surfaceSigmaProfile.sigma2Derivative(R,log=True))
        if numpy.fabs(va) > sigmaR1: va = 0. #To avoid craziness near the center
        if deriv is None:
            if romberg:
                return numpy.real(bovy_dblquad(_vmomentsurfaceIntegrand,
                                            self._gamma*(R**self._beta-va)/sigmaR1-nsigma,
                                            self._gamma*(R**self._beta-va)/sigmaR1+nsigma,
                                            lambda x: -nsigma, lambda x: nsigma,
                                            [R,self,logSigmaR,logsigmaR2,sigmaR1,
                                             self._gamma,n,m],
                                            tol=10.**-8)/numpy.pi*norm/2.)
            else:
                return integrate.dblquad(_vmomentsurfaceIntegrand,
                                         self._gamma*(R**self._beta-va)/sigmaR1-nsigma,
                                         self._gamma*(R**self._beta-va)/sigmaR1+nsigma,
                                         lambda x: -nsigma, lambda x: nsigma,
                                         (R,self,logSigmaR,logsigmaR2,sigmaR1,
                                          self._gamma,n,m),
                                         epsrel=_EPSREL)[0]/numpy.pi*norm/2.
        else:
            if romberg:
                return numpy.real(bovy_dblquad(_vmomentderivsurfaceIntegrand,
                                            self._gamma*(R**self._beta-va)/sigmaR1-nsigma,
                                            self._gamma*(R**self._beta-va)/sigmaR1+nsigma,
                                            lambda x: -nsigma, lambda x: nsigma,
                                            [R,self,logSigmaR,logsigmaR2,sigmaR1,
                                             self._gamma,n,m,deriv],
                                            tol=10.**-8)/numpy.pi*norm/2.)
            else:
                return integrate.dblquad(_vmomentderivsurfaceIntegrand,
                                         self._gamma*(R**self._beta-va)/sigmaR1-nsigma,
                                         self._gamma*(R**self._beta-va)/sigmaR1+nsigma,
                                         lambda x: -nsigma, lambda x: nsigma,
                                         (R,self,logSigmaR,logsigmaR2,sigmaR1,
                                          self._gamma,n,m,deriv),
                                         epsrel=_EPSREL)[0]/numpy.pi*norm/2.

    @potential_physical_input
    @physical_conversion('frequency-kmskpc',pop=True)
    def oortA(self,R,romberg=False,nsigma=None,phi=0.):
        """

        NAME:

           oortA

        PURPOSE:

           calculate the Oort function A

        INPUT:

           R - radius at which to calculate A (can be Quantity)

        OPTIONAL INPUT:

           nsigma - number of sigma to integrate the velocities over

        KEYWORDS:

           romberg - if True, use a romberg integrator (default: False)

        OUTPUT:

           Oort A at R

        HISTORY:

           2011-04-19 - Written - Bovy (NYU)

        BUGS:

           could be made more efficient, e.g., surfacemass is calculated multiple times

        """
        #2A= meanvphi/R-dmeanvR/R/dphi-dmeanvphi/dR
        meanvphi= self.meanvT(R,romberg=romberg,nsigma=nsigma,phi=phi,
                              use_physical=False)
        dmeanvRRdphi= 0. #We know this, since the DF does not depend on phi
        surfmass= self._vmomentsurfacemass(R,0,0,phi=phi,romberg=romberg,nsigma=nsigma)
        dmeanvphidR= self._vmomentsurfacemass(R,0,1,deriv='R',phi=phi,romberg=romberg,nsigma=nsigma)/\
            surfmass\
            -self._vmomentsurfacemass(R,0,1,phi=phi,romberg=romberg,nsigma=nsigma)\
            /surfmass**2.\
            *self._vmomentsurfacemass(R,0,0,deriv='R',phi=phi,romberg=romberg,nsigma=nsigma)
        return 0.5*(meanvphi/R-dmeanvRRdphi/R-dmeanvphidR)

    @potential_physical_input
    @physical_conversion('frequency-kmskpc',pop=True)
    def oortB(self,R,romberg=False,nsigma=None,phi=0.):
        """
        NAME:

           oortB

        PURPOSE:

           calculate the Oort function B

        INPUT:

           R - radius at which to calculate B (can be Quantity)

        OPTIONAL INPUT:

           nsigma - number of sigma to integrate the velocities over

        KEYWORDS:

           romberg - if True, use a romberg integrator (default: False)

        OUTPUT:

           Oort B at R

        HISTORY:

           2011-04-19 - Written - Bovy (NYU)

        BUGS:

           could be made more efficient, e.g., surfacemass is calculated multiple times

        """
        #2B= -meanvphi/R+dmeanvR/R/dphi-dmeanvphi/dR
        meanvphi= self.meanvT(R,romberg=romberg,nsigma=nsigma,phi=phi,
                              use_physical=False)
        dmeanvRRdphi= 0. #We know this, since the DF does not depend on phi
        surfmass= self._vmomentsurfacemass(R,0,0,phi=phi,romberg=romberg,nsigma=nsigma)
        dmeanvphidR= self._vmomentsurfacemass(R,0,1,deriv='R',phi=phi,romberg=romberg,nsigma=nsigma)/\
            surfmass\
            -self._vmomentsurfacemass(R,0,1,phi=phi,romberg=romberg,nsigma=nsigma)\
            /surfmass**2.\
            *self._vmomentsurfacemass(R,0,0,deriv='R',phi=phi,romberg=romberg,nsigma=nsigma)
        return 0.5*(-meanvphi/R+dmeanvRRdphi/R-dmeanvphidR)

    @potential_physical_input
    @physical_conversion('frequency-kmskpc',pop=True)
    def oortC(self,R,romberg=False,nsigma=None,phi=0.):
        """
        NAME:

           oortC

        PURPOSE:

           calculate the Oort function C

        INPUT:

           R - radius at which to calculate C (can be Quantity)

        OPTIONAL INPUT:

           nsigma - number of sigma to integrate the velocities over

        KEYWORDS:

           romberg - if True, use a romberg integrator (default: False)

        OUTPUT:

           Oort C at R

        HISTORY:

           2011-04-19 - Written - Bovy (NYU)

        BUGS:

           could be made more efficient, e.g., surfacemass is calculated multiple times
           we know this is zero, but it is calculated anyway (bug or feature?)

        """
        #2C= -meanvR/R-dmeanvphi/R/dphi+dmeanvR/dR
        meanvr= self.meanvR(R,romberg=romberg,nsigma=nsigma,phi=phi,
                            use_physical=False)
        dmeanvphiRdphi= 0. #We know this, since the DF does not depend on phi
        surfmass= self._vmomentsurfacemass(R,0,0,phi=phi,romberg=romberg,nsigma=nsigma)
        dmeanvRdR= self._vmomentsurfacemass(R,1,0,deriv='R',phi=phi,romberg=romberg,nsigma=nsigma)/\
            surfmass #other terms is zero because f is even in vR
        return 0.5*(-meanvr/R-dmeanvphiRdphi/R+dmeanvRdR)

    @potential_physical_input
    @physical_conversion('frequency-kmskpc',pop=True)
    def oortK(self,R,romberg=False,nsigma=None,phi=0.):
        """
        NAME:

           oortK

        PURPOSE:

           calculate the Oort function K

        INPUT:

           R - radius at which to calculate K (can be Quantity)

        OPTIONAL INPUT:

           nsigma - number of sigma to integrate the velocities over

        KEYWORDS:

           romberg - if True, use a romberg integrator (default: False)

        OUTPUT:

           Oort K at R

        HISTORY:

           2011-04-19 - Written - Bovy (NYU)

        BUGS:

           could be made more efficient, e.g., surfacemass is calculated multiple times
           we know this is zero, but it is calculated anyway (bug or feature?)

        """
        #2K= meanvR/R+dmeanvphi/R/dphi+dmeanvR/dR
        meanvr= self.meanvR(R,romberg=romberg,nsigma=nsigma,phi=phi,
                            use_physical=False)
        dmeanvphiRdphi= 0. #We know this, since the DF does not depend on phi
        surfmass= self._vmomentsurfacemass(R,0,0,phi=phi,romberg=romberg,nsigma=nsigma)
        dmeanvRdR= self._vmomentsurfacemass(R,1,0,deriv='R',phi=phi,romberg=romberg,nsigma=nsigma)/\
            surfmass #other terms is zero because f is even in vR
        return 0.5*(+meanvr/R+dmeanvphiRdphi/R+dmeanvRdR)

    @potential_physical_input
    @physical_conversion('velocity2',pop=True)
    def sigma2(self,R,romberg=False,nsigma=None,phi=0.):
        """
        NAME:

           sigma2

        PURPOSE:

           calculate sigma_R^2 at R by marginalizing over velocity

        INPUT:

           R - radius at which to calculate sigma_R^2 density (can be Quantity)

        OPTIONAL INPUT:

           nsigma - number of sigma to integrate the velocities over

        KEYWORDS:

           romberg - if True, use a romberg integrator (default: False)

        OUTPUT:

           sigma_R^2 at R

        HISTORY:

           2010-03-XX - Written - Bovy (NYU)

        """
        return self.sigma2surfacemass(R,romberg,nsigma,use_physical=False)\
            /self.surfacemass(R,romberg,nsigma,use_physical=False)

    @potential_physical_input
    @physical_conversion('velocity2',pop=True)
    def sigmaT2(self,R,romberg=False,nsigma=None,phi=0.):
        """

        NAME:

           sigmaT2

        PURPOSE:

           calculate sigma_T^2 at R by marginalizing over velocity

        INPUT:

           R - radius at which to calculate sigma_T^2 (can be Quantity)

        OPTIONAL INPUT:

           nsigma - number of sigma to integrate the velocities over

        KEYWORDS:

           romberg - if True, use a romberg integrator (default: False)

        OUTPUT:

           sigma_T^2 at R

        HISTORY:

           2011-03-30 - Written - Bovy (NYU)

        """
        surfmass= self.surfacemass(R,romberg=romberg,nsigma=nsigma,
                                   use_physical=False)
        return (self._vmomentsurfacemass(R,0,2,romberg=romberg,nsigma=nsigma)
                -self._vmomentsurfacemass(R,0,1,romberg=romberg,nsigma=nsigma)\
                    **2.\
                    /surfmass)/surfmass

    @potential_physical_input
    @physical_conversion('velocity2',pop=True)
    def sigmaR2(self,R,romberg=False,nsigma=None,phi=0.):
        """
        NAME:

           sigmaR2 (duplicate of sigma2 for consistency)

        PURPOSE:

           calculate sigma_R^2 at R by marginalizing over velocity

        INPUT:

           R - radius at which to calculate sigma_R^2 (can be Quantity)

        OPTIONAL INPUT:

           nsigma - number of sigma to integrate the velocities over

        KEYWORDS:

           romberg - if True, use a romberg integrator (default: False)

        OUTPUT:

           sigma_R^2 at R

        HISTORY:

           2011-03-30 - Written - Bovy (NYU)

        """
        return self.sigma2(R,romberg=romberg,nsigma=nsigma,use_physical=False)

    @potential_physical_input
    @physical_conversion('velocity',pop=True)
    def meanvT(self,R,romberg=False,nsigma=None,phi=0.):
        """
        NAME:

           meanvT

        PURPOSE:

           calculate <vT> at R by marginalizing over velocity

        INPUT:

           R - radius at which to calculate <vT> (can be Quantity)

        OPTIONAL INPUT:

           nsigma - number of sigma to integrate the velocities over

        KEYWORDS:

           romberg - if True, use a romberg integrator (default: False)

        OUTPUT:

           <vT> at R

        HISTORY:

           2011-03-30 - Written - Bovy (NYU)

        """
        return self._vmomentsurfacemass(R,0,1,romberg=romberg,nsigma=nsigma)\
            /self.surfacemass(R,romberg=romberg,nsigma=nsigma,
                              use_physical=False)

    @potential_physical_input
    @physical_conversion('velocity',pop=True)
    def meanvR(self,R,romberg=False,nsigma=None,phi=0.):
        """
        NAME:

           meanvR

        PURPOSE:

           calculate <vR> at R by marginalizing over velocity

        INPUT:

           R - radius at which to calculate <vR> (can be Quantity)

        OPTIONAL INPUT:

           nsigma - number of sigma to integrate the velocities over

        KEYWORDS:

           romberg - if True, use a romberg integrator (default: False)

        OUTPUT:

           <vR> at R

        HISTORY:

           2011-03-30 - Written - Bovy (NYU)

        """
        return self._vmomentsurfacemass(R,1,0,romberg=romberg,nsigma=nsigma)\
            /self.surfacemass(R,romberg=romberg,nsigma=nsigma,
                              use_physical=False)

    @potential_physical_input
    def skewvT(self,R,romberg=False,nsigma=None,phi=0.):
        """
        NAME:

           skewvT

        PURPOSE:

           calculate skew in vT at R by marginalizing over velocity

        INPUT:

           R - radius at which to calculate <vR> (can be Quantity)

        OPTIONAL INPUT:

           nsigma - number of sigma to integrate the velocities over

        KEYWORDS:

           romberg - if True, use a romberg integrator (default: False)

        OUTPUT:

           skewvT

        HISTORY:

           2011-12-07 - Written - Bovy (NYU)

        """
        surfmass= self.surfacemass(R,romberg=romberg,nsigma=nsigma,
                                   use_physical=False)
        vt= self._vmomentsurfacemass(R,0,1,romberg=romberg,nsigma=nsigma)\
            /surfmass
        vt2= self._vmomentsurfacemass(R,0,2,romberg=romberg,nsigma=nsigma)\
            /surfmass
        vt3= self._vmomentsurfacemass(R,0,3,romberg=romberg,nsigma=nsigma)\
            /surfmass
        s2= vt2-vt**2.
        return (vt3-3.*vt*vt2+2.*vt**3.)*s2**(-1.5)

    @potential_physical_input
    def skewvR(self,R,romberg=False,nsigma=None,phi=0.):
        """
        NAME:

           skewvR

        PURPOSE:

           calculate skew in vR at R by marginalizing over velocity

        INPUT:

           R - radius at which to calculate <vR> (can be Quantity)

        OPTIONAL INPUT:

           nsigma - number of sigma to integrate the velocities over

        KEYWORDS:

           romberg - if True, use a romberg integrator (default: False)

        OUTPUT:

           skewvR

        HISTORY:

           2011-12-07 - Written - Bovy (NYU)

        """
        surfmass= self.surfacemass(R,romberg=romberg,nsigma=nsigma,
                                   use_physical=False)
        vr= self._vmomentsurfacemass(R,1,0,romberg=romberg,nsigma=nsigma)\
            /surfmass
        vr2= self._vmomentsurfacemass(R,2,0,romberg=romberg,nsigma=nsigma)\
            /surfmass
        vr3= self._vmomentsurfacemass(R,3,0,romberg=romberg,nsigma=nsigma)\
            /surfmass
        s2= vr2-vr**2.
        return (vr3-3.*vr*vr2+2.*vr**3.)*s2**(-1.5)

    @potential_physical_input
    def kurtosisvT(self,R,romberg=False,nsigma=None,phi=0.):
        """
        NAME:

           kurtosisvT

        PURPOSE:

           calculate excess kurtosis in vT at R by marginalizing over velocity

        INPUT:

           R - radius at which to calculate <vR> (can be Quantity)

        OPTIONAL INPUT:

           nsigma - number of sigma to integrate the velocities over

        KEYWORDS:

           romberg - if True, use a romberg integrator (default: False)

        OUTPUT:

           kurtosisvT

        HISTORY:

           2011-12-07 - Written - Bovy (NYU)

        """
        surfmass= self.surfacemass(R,romberg=romberg,nsigma=nsigma,
                                   use_physical=False)
        vt= self._vmomentsurfacemass(R,0,1,romberg=romberg,nsigma=nsigma)\
            /surfmass
        vt2= self._vmomentsurfacemass(R,0,2,romberg=romberg,nsigma=nsigma)\
            /surfmass
        vt3= self._vmomentsurfacemass(R,0,3,romberg=romberg,nsigma=nsigma)\
            /surfmass
        vt4= self._vmomentsurfacemass(R,0,4,romberg=romberg,nsigma=nsigma)\
            /surfmass
        s2= vt2-vt**2.
        return (vt4-4.*vt*vt3+6.*vt**2.*vt2-3.*vt**4.)*s2**(-2.)-3.

    @potential_physical_input
    def kurtosisvR(self,R,romberg=False,nsigma=None,phi=0.):
        """
        NAME:

           kurtosisvR

        PURPOSE:

           calculate excess kurtosis in vR at R by marginalizing over velocity

        INPUT:

           R - radius at which to calculate <vR> (can be Quantity)

        OPTIONAL INPUT:

           nsigma - number of sigma to integrate the velocities over

        KEYWORDS:

           romberg - if True, use a romberg integrator (default: False)

        OUTPUT:

           kurtosisvR

        HISTORY:

           2011-12-07 - Written - Bovy (NYU)

        """
        surfmass= self.surfacemass(R,romberg=romberg,nsigma=nsigma,
                                   use_physical=False)
        vr= self._vmomentsurfacemass(R,1,0,romberg=romberg,nsigma=nsigma)\
            /surfmass
        vr2= self._vmomentsurfacemass(R,2,0,romberg=romberg,nsigma=nsigma)\
            /surfmass
        vr3= self._vmomentsurfacemass(R,3,0,romberg=romberg,nsigma=nsigma)\
            /surfmass
        vr4= self._vmomentsurfacemass(R,4,0,romberg=romberg,nsigma=nsigma)\
            /surfmass
        s2= vr2-vr**2.
        return (vr4-4.*vr*vr3+6.*vr**2.*vr2-3.*vr**4.)*s2**(-2.)-3.

    def _ELtowRRapRperi(self,E,L):
        """
        NAME:
           _ELtowRRapRperi
        PURPOSE:
           calculate the radial frequency based on E,L, also return rap and
           rperi
        INPUT:
           E - energy
           L - angular momentum
        OUTPUT:
           wR(E.L)
        HISTORY:
           2010-07-11 - Written - Bovy (NYU)
        """
        if self._beta == 0.:
            xE= numpy.exp(E-.5)
        else: #non-flat rotation curve
            xE= (2.*E/(1.+1./self._beta))**(1./2./self._beta)
        _,_,rperi,rap= self._aA.EccZmaxRperiRap(\
            xE,numpy.sqrt(2.*(E-self._psp(xE))-L**2./xE**2.),L/xE,0.,0.)
        return (self._aA._aAS.actionsFreqs(xE,0.,L/xE,0.,0.)[3][0],
                rap[0],rperi[0])

    def sample(self,n=1,rrange=None,returnROrbit=True,returnOrbit=False,
               nphi=1.,los=None,losdeg=True,nsigma=None,maxd=None,target=True):
        r"""
        NAME:

           sample

        PURPOSE:

           sample n*nphi points from this DF

        INPUT:

           n - number of desired sample (specifying this rather than calling this routine n times is more efficient)

           rrange - if you only want samples in this rrange, set this keyword (only works when asking for an (RZ)Orbit) (can be Quantity)

           returnROrbit - if True, return a planarROrbit instance:
                          [R,vR,vT] (default)

           returnOrbit - if True, return a planarOrbit instance (including phi)

           nphi - number of azimuths to sample for each E,L

           los= line of sight sampling along this line of sight (can be Quantity)

           losdeg= los in degrees? (default=True)

           target= if True, use target surface mass and sigma2 profiles (default=True)

           nsigma= number of sigma to rejection-sample on

           maxd= maximum distance to consider (for the rejection sampling)

        OUTPUT:

           n*nphi list of [[E,Lz],...] or list of planar(R)Orbits

           CAUTION: lists of EL need to be post-processed to account for the
                    \kappa/\omega_R discrepancy

        HISTORY:

           2010-07-10 - Started  - Bovy (NYU)

        """
        raise NotImplementedError("'sample' method for this disk df is not implemented")

    def _estimatemeanvR(self,R,phi=0.,log=False):
        """
        NAME:
           _estimatemeanvR
        PURPOSE:
            quickly estimate meanvR (useful in evolveddiskdf where we
            need an estimate of this but we do not want to spend too
            much time on it)
        INPUT:
           R - radius at which to evaluate (/ro)
           phi= azimuth (not used)
        OUTPUT:
           target Sigma_R^2(R)
           log - if True, return the log (default: False)
        HISTORY:
           2010-03-28 - Written - Bovy (NYU)
        """
        return 0.

    def _estimatemeanvT(self,R,phi=0.,log=False):
        """
        NAME:
           _estimatemeanvT
        PURPOSE:
            quickly estimate meanvR (useful in evolveddiskdf where we
            need an estimate of this but we do not want to spend too
            much time on it)
        INPUT:
           R - radius at which to evaluate (/ro)
           phi= azimuth (not used)
        OUTPUT:
           target Sigma_R^2(R)
        HISTORY:
           2010-03-28 - Written - Bovy (NYU)
        """
        return R**self._beta-self.asymmetricdrift(R,use_physical=False)

    def _estimateSigmaR2(self,R,phi=0.,log=False):
        """
        NAME:
           _estimateSigmaR2
        PURPOSE:
            quickly estimate SigmaR2 (useful in evolveddiskdf where we
            need an estimate of this but we do not want to spend too
            much time on it)
        INPUT:
           R - radius at which to evaluate (/ro)
           phi= azimuth (not used)
        OUTPUT:
           target Sigma_R^2(R)
           log - if True, return the log (default: False)
        HISTORY:
           2010-03-28 - Written - Bovy (NYU)
        """
        return self.targetSigma2(R,log=log,use_physical=False)

    def _estimateSigmaT2(self,R,phi=0.,log=False):
        """
        NAME:
           _estimateSigmaT2
        PURPOSE:
            quickly estimate SigmaT2 (useful in evolveddiskdf where we
            need an estimate of this but we do not want to spend too
            much time on it)
        INPUT:
           R - radius at which to evaluate (/ro)
           phi= azimuth (not used)
        OUTPUT:
           target Sigma_R^2(R)
           log - if True, return the log (default: False)
        HISTORY:
           2010-03-28 - Written - Bovy (NYU)
        """
        if log:
            return self.targetSigma2(R,log=log,use_physical=False)\
                -2.*numpylog(self._gamma)
        else:
            return self.targetSigma2(R,log=log,use_physical=False)\
                /self._gamma**2.


class dehnendf(diskdf):
    """Dehnen's 'new' df"""
    def __init__(self,surfaceSigma=expSurfaceSigmaProfile,
                 profileParams=(1./3.,1.0,0.2),
                 correct=False,
                 beta=0.,**kwargs):
        """
        NAME:
           __init__
        PURPOSE:
           Initialize a Dehnen 'new' DF
        INPUT:
           surfaceSigma - instance or class name of the target
                      surface density and sigma_R profile
                      (default: both exponential)
           profileParams - parameters of the surface and sigma_R profile:
                      (xD,xS,Sro) where

                        xD - disk surface mass scalelength (can be Quantity)

                        xS - disk velocity dispersion scalelength (can be Quantity)

                        Sro - disk velocity dispersion at Ro (can be Quantity)

                        Directly given to the 'surfaceSigmaProfile class, so
                        could be anything that class takes

           beta - power-law index of the rotation curve

           correct - if True, correct the DF

           ro= distance from vantage point to GC (kpc; can be Quantity)

           vo= circular velocity at ro (km/s; can be Quantity)

           +DFcorrection kwargs (except for those already specified)

        OUTPUT:

           instance

        HISTORY:

            2010-03-10 - Written - Bovy (NYU)

        """
        return diskdf.__init__(self,surfaceSigma=surfaceSigma,
                               profileParams=profileParams,
                               correct=correct,dftype='dehnen',
                               beta=beta,**kwargs)

    def eval(self,E,L,logSigmaR=0.,logsigmaR2=0.):
        """
        NAME:
           eval
        PURPOSE:
           evaluate the distribution function
        INPUT:
           E - energy (can be Quantity)
           L - angular momentum (can be Quantity)
       OUTPUT:
           DF(E,L)
        HISTORY:
           2010-03-10 - Written - Bovy (NYU)
           2010-03-28 - Moved to dehnenDF - Bovy (NYU)
        """
        if _PROFILE: #pragma: no cover
            import time
            start= time.time()
        E= conversion.parse_energy(E,vo=self._vo)
        L= conversion.parse_angmom(L,ro=self._ro,vo=self._vo)
        #Calculate Re,LE, OmegaE
        if self._beta == 0.:
            xE= numpy.exp(E-.5)
            logOLLE= numpylog(L/xE-1.)
        else: #non-flat rotation curve
            xE= (2.*E/(1.+1./self._beta))**(1./2./self._beta)
            logOLLE= self._beta*numpylog(xE)+numpylog(L/xE-xE**self._beta)
        if _PROFILE: #pragma: no cover
            one_time= (time.time()-start)
            start= time.time()
        if self._correct:
            correction= self._corr.correct(xE,log=True)
        else:
            correction= numpy.zeros(2)
        if _PROFILE: #pragma: no cover
            corr_time= (time.time()-start)
            start= time.time()
        SRE2= self.targetSigma2(xE,log=True,use_physical=False)+correction[1]
        if _PROFILE: #pragma: no cover
            targSigma_time= (time.time()-start)
            start= time.time()
            out= self._gamma*numpy.exp(logsigmaR2-SRE2+self.targetSurfacemass(xE,log=True,use_physical=False)-logSigmaR+numpy.exp(logOLLE-SRE2)+correction[0])/2./numpy.pi
            out_time= (time.time()-start)
            tot_time= one_time+corr_time+targSigma_time+out_time
            print(one_time/tot_time, corr_time/tot_time, targSigma_time/tot_time, out_time/tot_time, tot_time)
            return out
        else:
            return self._gamma*numpy.exp(logsigmaR2-SRE2+self.targetSurfacemass(xE,log=True,use_physical=False)-logSigmaR+numpy.exp(logOLLE-SRE2)+correction[0])/2./numpy.pi

    def sample(self,n=1,rrange=None,returnROrbit=True,returnOrbit=False,
               nphi=1.,los=None,losdeg=True,nsigma=None,targetSurfmass=True,
               targetSigma2=True,
               maxd=None,**kwargs):
        r"""
        NAME:
           sample
        PURPOSE:
           sample n*nphi points from this DF
        INPUT:
           n - number of desired sample (specifying this rather than calling
               this routine n times is more efficient)
           rrange - if you only want samples in this rrange, set this keyword
                    (only works when asking for an (RZ)Orbit
           returnROrbit - if True, return a planarROrbit instance:
                          [R,vR,vT] (default)
           returnOrbit - if True, return a planarOrbit instance (including phi)
           nphi - number of azimuths to sample for each E,L
           los= if set, sample along this line of sight (deg) (assumes that the Sun is located at R=1,phi=0)
           losdeg= if False, los is in radians (default=True)
           targetSurfmass, targetSigma2= if True, use target surface mass and sigma2 profiles, respectively (there is not much point to doing the latter)
                   (default=True)
           nsigma= number of sigma to rejection-sample on
           maxd= maximum distance to consider (for the rejection sampling)
        OUTPUT:
           n*nphi list of [[E,Lz],...] or list of planar(R)Orbits
           CAUTION: lists of EL need to be post-processed to account for the
                    \kappa/\omega_R discrepancy; EL not returned in physical units
        HISTORY:
           2010-07-10 - Started  - Bovy (NYU)
        """
        if not los is None:
            return self.sampleLOS(los,deg=losdeg,n=n,maxd=maxd,
                                  nsigma=nsigma,targetSurfmass=targetSurfmass,
                                  targetSigma2=targetSigma2)
        #First sample xE
        if self._correct:
            xE= numpy.array(ars([0.,0.],[True,False],[0.05,2.],_ars_hx,
                                _ars_hpx,nsamples=n,
                                hxparams=(self._surfaceSigmaProfile,
                                          self._corr)))
        else:
            xE= numpy.array(ars([0.,0.],[True,False],[0.05,2.],_ars_hx,
                                _ars_hpx,nsamples=n,
                                hxparams=(self._surfaceSigmaProfile,
                                          None)))
        #Calculate E
        if self._beta == 0.:
            E= numpylog(xE)+0.5
        else: #non-flat rotation curve
            E= .5*xE**(2.*self._beta)*(1.+1./self._beta)
        #Then sample Lz
        LCE= xE**(self._beta+1.)
        OR= xE**(self._beta-1.)
        Lz= self._surfaceSigmaProfile.sigma2(xE)*numpylog(stats.uniform.rvs(size=n))/OR
        if self._correct:
            Lz*= self._corr.correct(xE,log=False)[1,:]
        Lz+= LCE
        if not returnROrbit and not returnOrbit:
            out= [[e,l] for e,l in zip(E,Lz)]
        else:
            if not rrange is None:
                rrange[0]= conversion.parse_length(rrange[0],ro=self._ro)
                rrange[1]= conversion.parse_length(rrange[1],ro=self._ro)
            out= []
            for ii in range(int(n)):
                try:
                    wR, rap, rperi= self._ELtowRRapRperi(E[ii],Lz[ii])
                except ValueError:
                    continue
                TR= 2.*numpy.pi/wR
                tr= stats.uniform.rvs()*TR
                if tr > TR/2.:
                    tr-= TR/2.
                    thisOrbit= Orbit([rperi,0.,Lz[ii]/rperi])
                else:
                    thisOrbit= Orbit([rap,0.,Lz[ii]/rap])
                thisOrbit.integrate(numpy.array([0.,tr]),self._psp)
                if returnOrbit:
                    vxvv= thisOrbit(tr).vxvv[0]
                    thisOrbit= Orbit(vxvv=numpy.array([vxvv[0],vxvv[1],vxvv[2],
                                                    stats.uniform.rvs()\
                                                        *numpy.pi*2.])\
                                         .reshape(4))
                else:
                    thisOrbit= thisOrbit(tr)
                kappa= _kappa(thisOrbit.vxvv[0,0],self._beta)
                if not rrange == None:
                    if thisOrbit.vxvv[0,0] < rrange[0] \
                            or thisOrbit.vxvv[0,0] > rrange[1]:
                        continue
                mult= numpy.ceil(kappa/wR*nphi)-1.
                kappawR= kappa/wR*nphi-mult
                while mult > 0:
                    if returnOrbit:
                        out.append(Orbit(vxvv=numpy.array([vxvv[0],vxvv[1],
                                                            vxvv[2],
                                                            stats.uniform.rvs()*numpy.pi*2.]).reshape(4)))
                    else:
                        out.append(thisOrbit)
                    mult-= 1
                if stats.uniform.rvs() > kappawR:
                    continue
                out.append(thisOrbit)
        #Recurse to get enough
        if len(out) < n*nphi:
            out.extend(self.sample(n=int(n-len(out)/nphi),rrange=rrange,
                                   returnROrbit=returnROrbit,
                                   returnOrbit=returnOrbit,nphi=int(nphi),
                                   los=los,losdeg=losdeg))
        if len(out) > n*nphi:
            print(n, nphi, n*nphi)
            out= out[0:int(n*nphi)]
        if kwargs.get('use_physical',True) and \
                self._roSet and self._voSet:
            if isinstance(out[0],Orbit):
                dumb= [o.turn_physical_on(ro=self._ro,vo=self._vo) for o in out]
        return out

    def _dlnfdR(self,R,vR,vT):
        #Calculate a bunch of stuff that we need
        if self._beta == 0.:
            E= vR**2./2.+vT**2./2.+numpylog(R)
            xE= numpy.exp(E-.5)
            OE= xE**-1.
            LCE= xE
            dRedR= xE/R
        else: #non-flat rotation curve
            E= vR**2./2.+vT**2./2.+1./2./self._beta*R**(2.*self._beta)
            xE= (2.*E/(1.+1./self._beta))**(1./2./self._beta)
            OE= xE**(self._beta-1.)
            LCE= xE**(self._beta+1.)
            dRedR= xE/2./self._beta/E*R**(2.*self._beta-1.)
        return self._dlnfdRe(R,vR,vT,E=E,xE=xE,OE=OE,LCE=LCE)*dRedR\
            +self._dlnfdl(R,vR,vT,E=E,xE=xE,OE=OE)*vT

    def _dlnfdvR(self,R,vR,vT):
        #Calculate a bunch of stuff that we need
        if self._beta == 0.:
            E= vR**2./2.+vT**2./2.+numpylog(R)
            xE= numpy.exp(E-.5)
            OE= xE**-1.
            LCE= xE
            dRedvR= xE*vR
        else: #non-flat rotation curve
            E= vR**2./2.+vT**2./2.+1./2./self._beta*R**(2.*self._beta)
            xE= (2.*E/(1.+1./self._beta))**(1./2./self._beta)
            OE= xE**(self._beta-1.)
            LCE= xE**(self._beta+1.)
            dRedvR= xE/2./self._beta/E*vR
        return self._dlnfdRe(R,vR,vT,E=E,xE=xE,OE=OE,LCE=LCE)*dRedvR

    def _dlnfdvT(self,R,vR,vT):
        #Calculate a bunch of stuff that we need
        if self._beta == 0.:
            E= vR**2./2.+vT**2./2.+numpylog(R)
            xE= numpy.exp(E-.5)
            OE= xE**-1.
            LCE= xE
            dRedvT= xE*vT
        else: #non-flat rotation curve
            E= vR**2./2.+vT**2./2.+1./2./self._beta*R**(2.*self._beta)
            xE= (2.*E/(1.+1./self._beta))**(1./2./self._beta)
            OE= xE**(self._beta-1.)
            LCE= xE**(self._beta+1.)
            dRedvT= xE/2./self._beta/E*vT
        return self._dlnfdRe(R,vR,vT,E=E,xE=xE,OE=OE,LCE=LCE)*dRedvT\
            +self._dlnfdl(R,vR,vT,E=E,xE=xE,OE=OE)*R

    def _dlnfdRe(self,R,vR,vT,E=None,xE=None,OE=None,LCE=None):
        """d ln f(x,v) / d R_e"""
        #Calculate a bunch of stuff that we need
        if E is None or xE is None or OE is None or LCE is None:
            if self._beta == 0.:
                E= vR**2./2.+vT**2./2.+numpylog(R)
                xE= numpy.exp(E-.5)
                OE= xE**-1.
                LCE= xE
            else: #non-flat rotation curve
                E= vR**2./2.+vT**2./2.+1./2./self._beta*R**(2.*self._beta)
                xE= (2.*E/(1.+1./self._beta))**(1./2./self._beta)
                OE= xE**(self._beta-1.)
                LCE= xE**(self._beta+1.)
        L= R*vT
        sigma2xE= self._surfaceSigmaProfile.sigma2(xE,log=False)
        return (self._surfaceSigmaProfile.surfacemassDerivative(xE,log=True)\
                 -(1.+OE*(L-LCE)/sigma2xE)*self._surfaceSigmaProfile.sigma2Derivative(xE,log=True)\
                 +(L-LCE)/sigma2xE*(self._beta-1.)*xE**(self._beta-2.)\
                 -OE*(self._beta+1.)/sigma2xE*xE**self._beta)

    def _dlnfdl(self,R,vR,vT,E=None,xE=None,OE=None):
        #Calculate a bunch of stuff that we need
        if E is None or xE is None or OE is None:
            if self._beta == 0.:
                E= vR**2./2.+vT**2./2.+numpylog(R)
                xE= numpy.exp(E-.5)
                OE= xE**-1.
            else: #non-flat rotation curve
                E= vR**2./2.+vT**2./2.+1./2./self._beta*R**(2.*self._beta)
                xE= (2.*E/(1.+1./self._beta))**(1./2./self._beta)
                OE= xE**(self._beta-1.)
        sigma2xE= self._surfaceSigmaProfile.sigma2(xE,log=False)
        return OE/sigma2xE

class shudf(diskdf):
    """Shu's df (1969)"""
    def __init__(self,surfaceSigma=expSurfaceSigmaProfile,
                 profileParams=(1./3.,1.0,0.2),
                 correct=False,
                 beta=0.,**kwargs):
        """
        NAME:
           __init__
        PURPOSE:
           Initialize a Shu DF
        INPUT:
           surfaceSigma - instance or class name of the target
                      surface density and sigma_R profile
                      (default: both exponential)
           profileParams - parameters of the surface and sigma_R profile:
                      (xD,xS,Sro) where

                        xD - disk surface mass scalelength (can be Quantity)

                        xS - disk velocity dispersion scalelength (can be Quantity)

                        Sro - disk velocity dispersion at Ro (can be Quantity)

                        Directly given to the 'surfaceSigmaProfile class, so
                        could be anything that class takes

           beta - power-law index of the rotation curve

           correct - if True, correct the DF

           ro= distance from vantage point to GC (kpc; can be Quantity)

           vo= circular velocity at ro (km/s; can be Quantity)

           +DFcorrection kwargs (except for those already specified)

        OUTPUT:

           instance

        HISTORY:

            2010-05-09 - Written - Bovy (NYU)

        """
        return diskdf.__init__(self,surfaceSigma=surfaceSigma,
                               profileParams=profileParams,
                               correct=correct,dftype='shu',
                               beta=beta,**kwargs)

    def eval(self,E,L,logSigmaR=0.,logsigmaR2=0.):
        """
        NAME:
           eval
        PURPOSE:
           evaluate the distribution function
        INPUT:
           E - energy (/vo^2)
           L - angular momentun (/ro/vo)
       OUTPUT:
           DF(E,L)
        HISTORY:
           2010-05-09 - Written - Bovy (NYU)
        """
        E= conversion.parse_energy(E,vo=self._vo)
        L= conversion.parse_angmom(L,ro=self._ro,vo=self._vo)
        #Calculate RL,LL, OmegaL
        if self._beta == 0.:
            xL= L
            logECLE= numpylog(-numpylog(xL)-0.5+E)
        else: #non-flat rotation curve
            xL= L**(1./(self._beta+1.))
            logECLE= numpylog(-0.5*(1./self._beta+1.)*xL**(2.*self._beta)+E)
        if xL < 0.: #We must remove counter-rotating mass
            return 0.
        if self._correct:
            correction= self._corr.correct(xL,log=True)
        else:
            correction= numpy.zeros(2)
        SRE2= self.targetSigma2(xL,log=True,use_physical=False)+correction[1]
        return self._gamma*numpy.exp(logsigmaR2-SRE2+self.targetSurfacemass(xL,log=True,use_physical=False)-logSigmaR-numpy.exp(logECLE-SRE2)+correction[0])/2./numpy.pi

    def sample(self,n=1,rrange=None,returnROrbit=True,returnOrbit=False,
               nphi=1.,los=None,losdeg=True,nsigma=None,maxd=None,
               targetSurfmass=True,targetSigma2=True,**kwargs):
        r"""
        NAME:
           sample
        PURPOSE:
           sample n*nphi points from this DF
        INPUT:
           n - number of desired sample (specifying this rather than calling
               this routine n times is more efficient)
           rrange - if you only want samples in this rrange, set this keyword
                    (only works when asking for an (RZ)Orbit
           returnROrbit - if True, return a planarROrbit instance:
                          [R,vR,vT] (default)
           returnOrbit - if True, return a planarOrbit instance (including phi)
           nphi - number of azimuths to sample for each E,L
           los= if set, sample along this line of sight (deg) (assumes that the Sun is located at R=1,phi=0)
           losdeg= if False, los is in radians (default=True)
           targetSurfmass, targetSigma2= if True, use target surface mass and sigma2 profiles, respectively (there is not much point to doing the latter)
                   (default=True)
           nsigma= number of sigma to rejection-sample on
           maxd= maximum distance to consider (for the rejection sampling)
        OUTPUT:
           n*nphi list of [[E,Lz],...] or list of planar(R)Orbits
           CAUTION: lists of EL need to be post-processed to account for the
                    \kappa/\omega_R discrepancy
        HISTORY:
           2010-07-10 - Started  - Bovy (NYU)
        """
        if not los is None:
            return self.sampleLOS(los,n=n,maxd=maxd,
                                  nsigma=nsigma,targetSurfmass=targetSurfmass,
                                  targetSigma2=targetSigma2)
        #First sample xL
        if self._correct:
            xL= numpy.array(ars([0.,0.],[True,False],[0.05,2.],_ars_hx,
                                _ars_hpx,nsamples=n,
                                hxparams=(self._surfaceSigmaProfile,
                                          self._corr)))
        else:
            xL= numpy.array(ars([0.,0.],[True,False],[0.05,2.],_ars_hx,
                                _ars_hpx,nsamples=n,
                                hxparams=(self._surfaceSigmaProfile,
                                          None)))
        #Calculate Lz
        Lz= xL**(self._beta+1.)
        #Then sample E
        if self._beta == 0.:
            ECL= numpylog(xL)+0.5
        else:
            ECL= 0.5*(1./self._beta+1.)*xL**(2.*self._beta)
        E= -self._surfaceSigmaProfile.sigma2(xL)*numpylog(stats.uniform.rvs(size=n))
        if self._correct:
            E*= self._corr.correct(xL,log=False)[1,:]
        E+= ECL
        if not returnROrbit and not returnOrbit:
            out= [[e,l] for e,l in zip(E,Lz)]
        else:
            if not rrange is None:
                rrange[0]= conversion.parse_length(rrange[0],ro=self._ro)
                rrange[1]= conversion.parse_length(rrange[1],ro=self._ro)
            out= []
            for ii in range(n):
                try:
                    wR, rap, rperi= self._ELtowRRapRperi(E[ii],Lz[ii])
                except ValueError: #pragma: no cover
                    continue
                TR= 2.*numpy.pi/wR
                tr= stats.uniform.rvs()*TR
                if tr > TR/2.:
                    tr-= TR/2.
                    thisOrbit= Orbit([rperi,0.,Lz[ii]/rperi])
                else:
                    thisOrbit= Orbit([rap,0.,Lz[ii]/rap])
                thisOrbit.integrate(numpy.array([0.,tr]),self._psp)
                if returnOrbit:
                    vxvv= thisOrbit(tr).vxvv[0]
                    thisOrbit= Orbit(vxvv=numpy.array([vxvv[0],vxvv[1],vxvv[2],
                                                    stats.uniform.rvs()*numpy.pi*2.]).reshape(4))
                else:
                    thisOrbit= thisOrbit(tr)
                kappa= _kappa(thisOrbit.vxvv[0,0],self._beta)
                if not rrange == None:
                    if thisOrbit.vxvv[0,0] < rrange[0] \
                            or thisOrbit.vxvv[0,0] > rrange[1]:
                        continue
                mult= numpy.ceil(kappa/wR*nphi)-1.
                kappawR= kappa/wR*nphi-mult
                while mult > 0:
                    if returnOrbit:
                        out.append(Orbit(vxvv=numpy.array([vxvv[0],vxvv[1],
                                                        vxvv[2],
                                                        stats.uniform.rvs()*numpy.pi*2.]).reshape(4)))
                    else:
                        out.append(thisOrbit)
                    mult-= 1
                if stats.uniform.rvs() > kappawR:
                    continue
                out.append(thisOrbit)
        #Recurse to get enough
        if len(out) < n*nphi:
            out.extend(self.sample(n=int(n-len(out)/nphi),rrange=rrange,
                                   returnROrbit=returnROrbit,
                                   returnOrbit=returnOrbit,nphi=nphi))
        if len(out) > n*nphi:
            out= out[0:int(n*nphi)]
        if kwargs.get('use_physical',True) and \
                self._roSet and self._voSet:
            if isinstance(out[0],Orbit):
                dumb= [o.turn_physical_on(ro=self._ro,vo=self._vo) for o in out]
        return out

    def _dlnfdR(self,R,vR,vT):
        #Calculate a bunch of stuff that we need
        E, L= vRvTRToEL(vR,vT,R,self._beta,self._dftype)
        if self._beta == 0.:
            xL= L
            dRldR= vT
            ECL= numpylog(xL)+0.5
            dECLEdR= 0.
        else: #non-flat rotation curve
            xL= L**(1./(self._beta+1.))
            dRldR= L**(1./(self._beta+1.))/R/(self._beta+1.)
            ECL= 0.5*(1./self._beta+1.)*xL**(2.*self._beta)
            dECLdRl= (1.+self._beta)*xL**(2.*self._beta-1)
            dEdR= R**(2.*self._beta-1.)
            dECLEdR= dECLdRl*dRldR-dEdR
        sigma2xL= self._surfaceSigmaProfile.sigma2(xL,log=False)
        return (self._surfaceSigmaProfile.surfacemassDerivative(xL,log=True)\
                 -(1.+(ECL-E)/sigma2xL)*self._surfaceSigmaProfile.sigma2Derivative(xL,log=True))*dRldR\
                 +dECLEdR/sigma2xL

    def _dlnfdvR(self,R,vR,vT):
        #Calculate a bunch of stuff that we need
        E, L= vRvTRToEL(vR,vT,R,self._beta,self._dftype)
        if self._beta == 0.:
            xL= L
        else: #non-flat rotation curve
            xL= L**(1./(self._beta+1.))
        sigma2xL= self._surfaceSigmaProfile.sigma2(xL,log=False)
        return -vR/sigma2xL

    def _dlnfdvT(self,R,vR,vT):
        #Calculate a bunch of stuff that we need
        E, L= vRvTRToEL(vR,vT,R,self._beta,self._dftype)
        if self._beta == 0.:
            xL= L
            dRldvT= R
            ECL= numpylog(xL)+0.5
            dECLEdvT= 1./vT-vT
        else: #non-flat rotation curve
            xL= L**(1./(self._beta+1.))
            dRldvT= L**(1./(self._beta+1.))/vT/(self._beta+1.)
            ECL= 0.5*(1./self._beta+1.)*xL**(2.*self._beta)
            dECLdRl= (1.+self._beta)*xL**(2.*self._beta-1)
            dEdvT= vT
            dECLEdvT= dECLdRl*dRldvT-dEdvT
        sigma2xL= self._surfaceSigmaProfile.sigma2(xL,log=False)
        return (self._surfaceSigmaProfile.surfacemassDerivative(xL,log=True)\
                 -(1.+(ECL-E)/sigma2xL)*self._surfaceSigmaProfile.sigma2Derivative(xL,log=True))*dRldvT\
                 +dECLEdvT/sigma2xL

class schwarzschilddf(shudf):
    """Schwarzschild's df"""
    def __init__(self,surfaceSigma=expSurfaceSigmaProfile,
                 profileParams=(1./3.,1.0,0.2),
                 correct=False,
                 beta=0.,**kwargs):
        """
        NAME:
           __init__
        PURPOSE:
           Initialize a Schwarzschild DF
        INPUT:
           surfaceSigma - instance or class name of the target
                      surface density and sigma_R profile
                      (default: both exponential)
           profileParams - parameters of the surface and sigma_R profile:
                      (xD,xS,Sro) where

                        xD - disk surface mass scalelength (can be Quantity)

                        xS - disk velocity dispersion scalelength (can be Quantity)

                        Sro - disk velocity dispersion at Ro (can be Quantity)

                        Directly given to the 'surfaceSigmaProfile class, so
                        could be anything that class takes

           beta - power-law index of the rotation curve

           correct - if True, correct the DF

           ro= distance from vantage point to GC (kpc; can be Quantity)

           vo= circular velocity at ro (km/s; can be Quantity)

           +DFcorrection kwargs (except for those already specified)

        OUTPUT:

           instance

        HISTORY:

            2017-09-17 - Written - Bovy (UofT)

        """
        # Schwarzschild == Shu w/ energy computed in epicycle approx.
        # so all functions are the same as in Shu, only thing different is
        # how E is computed
        return diskdf.__init__(self,surfaceSigma=surfaceSigma,
                               profileParams=profileParams,
                               correct=correct,dftype='schwarzschild',
                               beta=beta,**kwargs)


def _surfaceIntegrand(vR,vT,R,df,logSigmaR,logsigmaR2,sigmaR1,gamma):
    """Internal function that is the integrand for the surface mass integration"""
    E,L= _vRpvTpRToEL(vR,vT,R,df._beta,sigmaR1,gamma,df._dftype)
    return df.eval(E,L,logSigmaR,logsigmaR2)*2.*numpy.pi/df._gamma #correct

def _sigma2surfaceIntegrand(vR,vT,R,df,logSigmaR,logsigmaR2,sigmaR1,gamma):
    """Internal function that is the integrand for the sigma-squared times
    surface mass integration"""
    E,L= _vRpvTpRToEL(vR,vT,R,df._beta,sigmaR1,gamma,df._dftype)
    return vR**2.*df.eval(E,L,logSigmaR,logsigmaR2)*2.*numpy.pi/df._gamma #correct

def _vmomentsurfaceIntegrand(vR,vT,R,df,logSigmaR,logsigmaR2,sigmaR1,gamma,
                             n,m):
    """Internal function that is the integrand for the velocity moment times
    surface mass integration"""
    E,L= _vRpvTpRToEL(vR,vT,R,df._beta,sigmaR1,gamma,df._dftype)
    return vR**n*vT**m*df.eval(E,L,logSigmaR,logsigmaR2)*2.*numpy.pi/df._gamma #correct

def _vmomentderivsurfaceIntegrand(vR,vT,R,df,logSigmaR,logsigmaR2,sigmaR1,
                                  gamma,n,m,deriv):
    """Internal function that is the integrand for the derivative of velocity
    moment times surface mass integration"""
    E,L= _vRpvTpRToEL(vR,vT,R,df._beta,sigmaR1,gamma,df._dftype)
    if deriv.lower() == 'r':
        return vR**n*vT**m*df.eval(E,L,logSigmaR,logsigmaR2)*2.*numpy.pi/df._gamma*df._dlnfdR(R,vR*sigmaR1,vT*sigmaR1/gamma) #correct
    else:
        return 0.

def _vRpvTpRToEL(vR,vT,R,beta,sigmaR1,gamma,dftype='dehnen'):
    """Internal function that calculates E and L given velocities normalized by the velocity dispersion"""
    vR*= sigmaR1
    vT*= sigmaR1/gamma
    return vRvTRToEL(vR,vT,R,beta,dftype)

def _oned_intFunc(x,twodfunc,gfun,hfun,tol,args):
    """Internal function for bovy_dblquad"""
    thisargs= copy.deepcopy(args)
    thisargs.insert(0,x)
    return integrate.romberg(twodfunc,gfun(x),hfun(x),args=thisargs,tol=tol)

def bovy_dblquad(func, a, b, gfun, hfun, args=(), tol=1.48e-08):
    """
    NAME:
       bovy_dblquad
    PURPOSE:
       like scipy.integrate's dblquad, but using Romberg integration for the one-d integrals and using tol
    INPUT:
       same as scipy.integrate.dblquad except for tol and epsrel,epsabs
    OUTPUT:
       value
    HISTORY:
       2010-03-11 - Written - Bpvy (NYU)
    """
    return integrate.romberg(_oned_intFunc,a,b,args=(func,gfun,hfun,tol,args),tol=tol)


class DFcorrection:
    """Class that contains the corrections necessary to reach
    exponential profiles"""
    def __init__(self,**kwargs):
        """
        NAME:
           __init__
        PURPOSE:
           initialize the corrections: set them, load them, or calculate
           and save them
        OPTIONAL INPUTS:
           corrections - if Set, these are the corrections and they should
                         be used as such
           npoints - number of points from 0 to Rmax
           rmax - correct up to this radius (/ro) (default: 5)
           savedir - save the corrections in this directory
           surfaceSigmaProfile - target surfacemass and sigma_R^2 instance
           beta - power-law index of the rotation curve (when calculating)
           dftype - classname of the DF
           niter - number of iterations to perform to calculate the corrections
           interp_k - 'k' keyword to give to InterpolatedUnivariateSpline
        OUTPUT:
        HISTORY:
           2010-03-10 - Written - Bovy (NYU)
        """
        if not 'surfaceSigmaProfile' in kwargs:
            raise DFcorrectionError("surfaceSigmaProfile not given")
        else:
            self._surfaceSigmaProfile= kwargs['surfaceSigmaProfile']
        self._rmax= kwargs.get('rmax',5.)
        self._niter= kwargs.get('niter',20)
        if not 'npoints' in kwargs:
            if 'corrections' in kwargs:
                self._npoints= kwargs['corrections'].shape[0]
            else: #pragma: no cover
                self._npoints= 151 #would take too long to cover
        else:
            self._npoints= kwargs['npoints']
        self._dftype= kwargs.get('dftype',dehnendf)
        self._beta= kwargs.get('beta',0.)
        self._rs= numpy.linspace(_RMIN,self._rmax,self._npoints)
        self._interp_k= kwargs.get('interp_k',_INTERPDEGREE)
        if 'corrections' in kwargs:
            self._corrections= kwargs['corrections']
            if not len(self._corrections) == self._npoints:
                raise DFcorrectionError("Number of corrections has to be equal to the number of points npoints")
        else:
            self._savedir= kwargs.get('savedir',_CORRECTIONSDIR)
            self._savefilename= self._createSavefilename(self._niter)
            if os.path.exists(self._savefilename):
                savefile= open(self._savefilename,'rb')
                self._corrections= numpy.array(pickle.load(savefile))
                savefile.close()
            else: #Calculate the corrections
                self._corrections= self._calc_corrections()
        #Interpolation; smoothly go to zero
        interpRs= numpy.append(self._rs,2.*self._rmax)
        self._surfaceInterpolate= interpolate.InterpolatedUnivariateSpline(interpRs,
                                                       numpylog(numpy.append(self._corrections[:,0],1.)),
                                                       k=self._interp_k)
        self._sigma2Interpolate= interpolate.InterpolatedUnivariateSpline(interpRs,
                                                      numpylog(numpy.append(self._corrections[:,1],1.)),
                                                      k=self._interp_k)
        #Interpolation for R < _RMIN
        surfaceInterpolateSmallR= interpolate.UnivariateSpline(interpRs[0:_INTERPDEGREE+2],numpylog(self._corrections[0:_INTERPDEGREE+2,0]),k=_INTERPDEGREE)
        self._surfaceDerivSmallR= surfaceInterpolateSmallR.derivatives(interpRs[0])[1]
        sigma2InterpolateSmallR= interpolate.UnivariateSpline(interpRs[0:_INTERPDEGREE+2],numpylog(self._corrections[0:_INTERPDEGREE+2,1]),k=_INTERPDEGREE)
        self._sigma2DerivSmallR= sigma2InterpolateSmallR.derivatives(interpRs[0])[1]
        return None

    def _createSavefilename(self,niter):
        #Form surfaceSigmaProfile string
        sspFormat= self._surfaceSigmaProfile.formatStringParams()
        sspString= ''
        for format in sspFormat:
            sspString+= format+'_'
        return os.path.join(self._savedir,'dfcorrection_'+
                            self._dftype.__name__+'_'+
                            self._surfaceSigmaProfile.__class__.__name__+'_'+
                            sspString % self._surfaceSigmaProfile.outputParams()+
                            '%6.4f_%i_%6.4f_%i.sav'
                            % (self._beta,self._npoints,self._rmax,niter))

    def correct(self,R,log=False):
        """
        NAME:
           correct
        PURPOSE:
           calculate the correction in Sigma and sigma2 at R
        INPUT:
           R - Galactocentric radius(/ro)
           log - if True, return the log of the correction
        OUTPUT:
           [Sigma correction, sigma2 correction]
        HISTORY:
           2010-03-10 - Written - Bovy (NYU)
        """
        if isinstance(R,numpy.ndarray):
            out= numpy.empty((2,len(R)))
            #R < _RMIN
            rmin_indx= (R < _RMIN)
            if numpy.sum(rmin_indx) > 0:
                out[0,rmin_indx]= numpylog(self._corrections[0,0])\
                                  +self._surfaceDerivSmallR*(R[rmin_indx]-_RMIN)
                out[1,rmin_indx]= numpylog(self._corrections[0,1])\
                                  +self._sigma2DerivSmallR*(R[rmin_indx]-_RMIN)
            #R > 2rmax
            rmax_indx= (R > (2.*self._rmax))
            if numpy.sum(rmax_indx) > 0:
                out[:,rmax_indx]= 0.
            #'normal' R
            r_indx= (R >= _RMIN)*(R <= (2.*self._rmax))
            if numpy.sum(r_indx) > 0:
                out[0,r_indx]= self._surfaceInterpolate(R[r_indx])
                out[1,r_indx]= self._sigma2Interpolate(R[r_indx])
            if log: return out
            else: return numpy.exp(out)
        if R < _RMIN:
            out= numpy.array([numpylog(self._corrections[0,0])+self._surfaceDerivSmallR*(R-_RMIN),
                           numpylog(self._corrections[0,1])+self._sigma2DerivSmallR*(R-_RMIN)])
        elif R > (2.*self._rmax):
            out= numpy.array([0.,0.])
        else:
            if _SCIPY_VERSION >= _SCIPY_VERSION_BREAK:
                out= numpy.array([self._surfaceInterpolate(R),
                               self._sigma2Interpolate(R)])
            else: #pragma: no cover
                out= numpy.array([self._surfaceInterpolate(R)[0],
                               self._sigma2Interpolate(R)[0]])
        if log:
            return out
        else:
            return numpy.exp(out)


    def derivLogcorrect(self,R):
        """
        NAME:
           derivLogcorrect
        PURPOSE:
           calculate the derivative of the log of the correction in Sigma
           and sigma2 at R
        INPUT:
           R - Galactocentric radius(/ro)
        OUTPUT:
           [d log(Sigma correction)/dR, d log(sigma2 correction)/dR]
        HISTORY:
           2010-03-10 - Written - Bovy (NYU)
        """
        if R < _RMIN:
            out= numpy.array([self._surfaceDerivSmallR,
                           self._sigma2DerivSmallR])
        elif R > (2.*self._rmax):
            out= numpy.array([0.,0.])
        else:
            if _SCIPY_VERSION >= _SCIPY_VERSION_BREAK:
                out= numpy.array([self._surfaceInterpolate(R,nu=1),
                               self._sigma2Interpolate(R,nu=1)])
            else: #pragma: no cover
                out= numpy.array([self._surfaceInterpolate(R,nu=1)[0],
                               self._sigma2Interpolate(R,nu=1)[0]])
        return out


    def _calc_corrections(self):
        """Internal function that calculates the corrections"""
        searchIter= self._niter-1
        while searchIter > 0:
            trySavefilename= self._createSavefilename(searchIter)
            if os.path.exists(trySavefilename):
                trySavefile= open(trySavefilename,'rb')
                corrections= numpy.array(pickle.load(trySavefile))
                trySavefile.close()
                break
            else:
                searchIter-= 1
        if searchIter == 0:
            corrections= numpy.ones((self._npoints,2))
        for ii in range(searchIter,self._niter):
            if ii == 0:
                currentDF= self._dftype(surfaceSigma=self._surfaceSigmaProfile,
                                        beta=self._beta)
            else:
                currentDF= self._dftype(surfaceSigma=self._surfaceSigmaProfile,
                                        beta=self._beta,
                                        corrections=corrections,
                                        npoints=self._npoints,
                                        rmax=self._rmax,
                                        savedir=self._savedir,
                                        interp_k=self._interp_k)
            newcorrections= numpy.zeros((self._npoints,2))
            for jj in range(self._npoints):
                thisSurface= currentDF.surfacemass(self._rs[jj],
                                                   use_physical=False)
                newcorrections[jj,0]= currentDF.targetSurfacemass(self._rs[jj],use_physical=False)/thisSurface
                newcorrections[jj,1]= currentDF.targetSigma2(self._rs[jj],use_physical=False)*thisSurface\
                    /currentDF.sigma2surfacemass(self._rs[jj],
                                                 use_physical=False)
                #print(jj, newcorrections[jj,:])
            corrections*= newcorrections
        #Save
        picklethis= []
        for arr in list(corrections):
            picklethis.append([float(a) for a in arr])
        save_pickles(self._savefilename,picklethis) #We pickle a list for platform-independence)
        return corrections

class DFcorrectionError(Exception):
    def __init__(self, value):
        self.value = value
    def __str__(self):
        return repr(self.value)

def vRvTRToEL(vR,vT,R,beta,dftype='dehnen'):
    """
    NAME:
       vRvTRToEL
    PURPOSE:
       calculate the energy and angular momentum
    INPUT:
       vR - radial velocity
       vT - rotational velocity
       R - Galactocentric radius
    OUTPUT:
    HISTORY:
       2010-03-10 - Written - Bovy (NYU)
    """
    if dftype == 'schwarzschild':
        # Compute E in the epicycle approximation
        gamma= numpy.sqrt(2./(1.+beta))
        L= R*vT
        if beta == 0.:
            xL= L
        else: #non-flat rotation curve
            xL= L**(1./(beta+1.))
        return (0.5*vR**2.+0.5*gamma**2.*(vT-R**beta)**2.
                +xL**(2.*beta)/2.+axipotential(xL,beta=beta),
                L)
    else:
        return (axipotential(R,beta)+0.5*vR**2.+0.5*vT**2.,vT*R)

def axipotential(R,beta=0.):
    """
    NAME:
       axipotential
    PURPOSE:
       return the axisymmetric potential at R/Ro
    INPUT:
       R - Galactocentric radius
       beta - rotation curve power-law
    OUTPUT:
       Pot(R)/vo**2.
    HISTORY:
       2010-03-01 - Written - Bovy (NYU)
    """
    if beta == 0.:
        if numpy.any(R == 0.):
            out= numpy.empty(R.shape)
            out[R == 0.]= numpylog(_RMIN)
            out[R != 0.]= numpylog(R[R != 0.])
            return out
        else:
            return numpylog(R)
    else: #non-flat rotation curve
        return R**(2.*beta)/2./beta

def _ars_hx(x,args):
    """
    NAME:
       _ars_hx
    PURPOSE:
       h(x) for ARS sampling of the input surfacemass profile
    INPUT:
       x - R(/ro)
       args= (surfaceSigma, dfcorr)
          surfaceSigma - surfaceSigmaProfile instance
          dfcorr - DFcorrection instance
    OUTPUT:
       log(x)+log surface(x) + log(correction)
    HISTORY:
       2010-07-11 - Written - Bovy (NYU)
    """
    surfaceSigma, dfcorr= args
    if dfcorr is None:
        return numpylog(x)+surfaceSigma.surfacemass(x,log=True)
    else:
        return numpylog(x)+surfaceSigma.surfacemass(x,log=True)+dfcorr.correct(x)[0]

def _ars_hpx(x,args):
    """
    NAME:
       _ars_hpx
    PURPOSE:
       h'(x) for ARS sampling of the input surfacemass profile
    INPUT:
       x - R(/ro)
       args= (surfaceSigma, dfcorr)
          surfaceSigma - surfaceSigmaProfile instance
          dfcorr - DFcorrection instance
    OUTPUT:
       derivative of log(x)+log surface(x) + log(correction) wrt x
    HISTORY:
       2010-07-11 - Written - Bovy (NYU)
    """
    surfaceSigma, dfcorr= args
    if dfcorr is None:
        return 1./x+surfaceSigma.surfacemassDerivative(x,log=True)
    else:
        return 1./x+surfaceSigma.surfacemassDerivative(x,log=True)+dfcorr.derivLogcorrect(x)[0]

def _kappa(R,beta):
    """Internal function to give kappa(r)"""
    return numpy.sqrt(2.*(1.+beta))*R**(beta-1)

def _dlToRphi(d,l):
    """Convert d and l to R and phi, l is in radians"""
    R= numpy.sqrt(1.+d**2.-2.*d*numpy.cos(l))
    if R == 0.:
        R+= 0.0001
        d+= 0.0001
    if 1./numpy.cos(l) < d and numpy.cos(l) > 0.:
        theta= numpy.pi-numpy.arcsin(d/R*numpy.sin(l))
    else:
        theta= numpy.arcsin(d/R*numpy.sin(l))
    return (R,theta)

def _vtmaxEq(vT,R,diskdf):
    """Equation to solve to find the max vT at R"""
    #Calculate a bunch of stuff that we need
    if diskdf._beta == 0.:
        E= vT**2./2.+numpylog(R)
        xE= numpy.exp(E-.5)
        OE= xE**-1.
        LCE= xE
        dxEdvT= xE*vT
    else: #non-flat rotation curve
        E= vT**2./2.+1./2./diskdf._beta*R**(2.*diskdf._beta)
        xE= (2.*E/(1.+1./diskdf._beta))**(1./2./diskdf._beta)
        OE= xE**(diskdf._beta-1.)
        LCE= xE**(diskdf._beta+1.)
        dxEdvT= xE/2./diskdf._beta/E*vT
    L= R*vT
    sigma2xE= diskdf._surfaceSigmaProfile.sigma2(xE,log=False)
    return OE*R/sigma2xE+\
        (diskdf._surfaceSigmaProfile.surfacemassDerivative(xE,log=True)\
             -(1.+OE*(L-LCE)/sigma2xE)*diskdf._surfaceSigmaProfile.sigma2Derivative(xE,log=True)\
             +(L-LCE)/sigma2xE*(diskdf._beta-1.)*xE**(diskdf._beta-2.)\
             -OE*(diskdf._beta+1.)/sigma2xE*xE**diskdf._beta)\
             *dxEdvT

def _marginalizeVperpIntegrandSinAlphaLarge(vR,df,R,sinalpha,cotalpha,
                                            vlos,vcirc,sigma):
    return df(*vRvTRToEL(vR*sigma,cotalpha*vR*sigma+vlos/sinalpha+vcirc,
                        R,df._beta,df._dftype))

def _marginalizeVperpIntegrandSinAlphaSmall(vT,df,R,cosalpha,tanalpha,
                                            vlos,vcirc,sigma):
    return df(*vRvTRToEL(tanalpha*vT*sigma-vlos/cosalpha,vT*sigma+vcirc,
                        R,df._beta,df._dftype))<|MERGE_RESOLUTION|>--- conflicted
+++ resolved
@@ -30,15 +30,6 @@
 from ..actionAngle import actionAngleAdiabatic, actionAngleAxi
 from ..orbit import Orbit
 from ..potential import PowerSphericalPotential
-<<<<<<< HEAD
-from ..actionAngle import actionAngleAdiabatic
-=======
-from ..util import conversion, save_pickles
-from ..util._optional_deps import _APY_LOADED, _APY_UNITS
-from ..util.ars import ars
-from ..util.conversion import (physical_conversion, potential_physical_input,
-                               surfdens_in_msolpc2)
->>>>>>> c80d0728
 from .df import df
 from .surfaceSigmaProfile import expSurfaceSigmaProfile, surfaceSigmaProfile
 
