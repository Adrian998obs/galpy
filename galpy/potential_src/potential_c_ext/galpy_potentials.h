/* C implementations of galpy potentials */
/*
  Structure declarations
*/
#ifndef __GALPY_POTENTIALS_H__
#define __GALPY_POTENTIALS_H__
#ifdef __cplusplus
extern "C" {
#endif
#include <interp_2d.h>
struct potentialArg{
  double (*potentialEval)(double R, double Z, double phi, double t,
			  struct potentialArg *);
  double (*Rforce)(double R, double Z, double phi, double t,
		   struct potentialArg *);
  double (*zforce)(double R, double Z, double phi, double t,
		   struct potentialArg *);
  double (*phiforce)(double R, double Z, double phi, double t,
		     struct potentialArg *);
  double (*planarRforce)(double R,double phi, double t,
			 struct potentialArg *);
  double (*planarphiforce)(double R,double phi, double t,
			   struct potentialArg *);
  double (*R2deriv)(double R,double Z,double phi, double t,
		    struct potentialArg *);
  double (*phi2deriv)(double R,double Z,double phi, double t,
		      struct potentialArg *);
  double (*Rphideriv)(double R,double Z,double phi, double t,
		      struct potentialArg *);
  double (*planarR2deriv)(double R,double phi, double t,
			  struct potentialArg *);
  double (*planarphi2deriv)(double R,double phi, double t,
			    struct potentialArg *);
  double (*planarRphideriv)(double R,double phi, double t,
			    struct potentialArg *);
  int nargs;
  double * args;
  interp_2d * i2d;
  gsl_interp_accel * accx;
  gsl_interp_accel * accy;
  interp_2d * i2drforce;
  gsl_interp_accel * accxrforce;
  gsl_interp_accel * accyrforce;
  interp_2d * i2dzforce;
  gsl_interp_accel * accxzforce;
  gsl_interp_accel * accyzforce;
};
/*
  Function declarations
*/
//Potential and force evaluation
double evaluatePotentials(double,double,int, struct potentialArg *);
double calcRforce(double,double,double,double,int,struct potentialArg *);
double calczforce(double,double,double,double,int,struct potentialArg *);
double calcPhiforce(double, double,double, double, 
			int, struct potentialArg *);
double calcR2deriv(double, double, double,double, 
			 int, struct potentialArg *);
double calcphi2deriv(double, double, double,double, 
			   int, struct potentialArg *);
double calcRphideriv(double, double, double,double, 
			   int, struct potentialArg *);
double calcPlanarRforce(double, double, double, 
			int, struct potentialArg *);
double calcPlanarphiforce(double, double, double, 
			int, struct potentialArg *);
double calcPlanarR2deriv(double, double, double, 
			 int, struct potentialArg *);
double calcPlanarphi2deriv(double, double, double, 
			   int, struct potentialArg *);
double calcPlanarRphideriv(double, double, double, 
			   int, struct potentialArg *);
//ZeroForce
double ZeroPlanarForce(double,double,double,
		       struct potentialArg *);
double ZeroForce(double,double,double,double,
		 struct potentialArg *);
//LogarithmicHaloPotential
double LogarithmicHaloPotentialEval(double ,double , double, double,
				    struct potentialArg *);
double LogarithmicHaloPotentialRforce(double ,double , double, double,
				    struct potentialArg *);
double LogarithmicHaloPotentialPlanarRforce(double ,double, double,
				    struct potentialArg *);
double LogarithmicHaloPotentialzforce(double,double,double,double,
				    struct potentialArg *);
double LogarithmicHaloPotentialPlanarR2deriv(double ,double, double,
				    struct potentialArg *);
//DehnenBarPotential
double DehnenBarPotentialRforce(double,double,double,
				struct potentialArg *);
double DehnenBarPotentialphiforce(double,double,double,
		       struct potentialArg *);
double DehnenBarPotentialR2deriv(double,double,double,
		       struct potentialArg *);
double DehnenBarPotentialphi2deriv(double,double,double,
		       struct potentialArg *);
double DehnenBarPotentialRphideriv(double,double,double,
		       struct potentialArg *);
//TransientLogSpiralPotential
double TransientLogSpiralPotentialRforce(double,double,double,
		       struct potentialArg *);
double TransientLogSpiralPotentialphiforce(double,double,double,
		       struct potentialArg *);
//SteadyLogSpiralPotential
double SteadyLogSpiralPotentialRforce(double,double,double,
		       struct potentialArg *);
double SteadyLogSpiralPotentialphiforce(double,double,double,
		       struct potentialArg *);
//EllipticalDiskPotential
double EllipticalDiskPotentialRforce(double,double,double,
		       struct potentialArg *);
double EllipticalDiskPotentialphiforce(double,double,double,
		       struct potentialArg *);
double EllipticalDiskPotentialR2deriv(double,double,double,
		       struct potentialArg *);
double EllipticalDiskPotentialphi2deriv(double,double,double,
		       struct potentialArg *);
double EllipticalDiskPotentialRphideriv(double,double,double,
		       struct potentialArg *);
//Miyamoto-Nagai Potential
double MiyamotoNagaiPotentialEval(double ,double , double, double,
				  struct potentialArg *);
double MiyamotoNagaiPotentialRforce(double ,double , double, double,
				    struct potentialArg *);
double MiyamotoNagaiPotentialPlanarRforce(double ,double, double,
					  struct potentialArg *);
double MiyamotoNagaiPotentialzforce(double,double,double,double,
				    struct potentialArg *);
double MiyamotoNagaiPotentialPlanarR2deriv(double ,double, double,
					   struct potentialArg *);
//LopsidedDiskPotential
double LopsidedDiskPotentialRforce(double,double,double,
					   struct potentialArg *);
double LopsidedDiskPotentialphiforce(double,double,double,
					   struct potentialArg *);
double LopsidedDiskPotentialR2deriv(double,double,double,
					   struct potentialArg *);
double LopsidedDiskPotentialphi2deriv(double,double,double,
					   struct potentialArg *);
double LopsidedDiskPotentialRphideriv(double,double,double,
					   struct potentialArg *);
//PowerSphericalPotential
double PowerSphericalPotentialEval(double ,double , double, double,
				   struct potentialArg *);
double PowerSphericalPotentialRforce(double ,double , double, double,
					   struct potentialArg *);
double PowerSphericalPotentialPlanarRforce(double ,double, double,
					   struct potentialArg *);
double PowerSphericalPotentialzforce(double,double,double,double,
				     struct potentialArg *);
double PowerSphericalPotentialPlanarR2deriv(double ,double, double,
					    struct potentialArg *);
//HernquistPotential
double HernquistPotentialEval(double ,double , double, double,
			      struct potentialArg *);
double HernquistPotentialRforce(double ,double , double, double,
				struct potentialArg *);
double HernquistPotentialPlanarRforce(double ,double, double,
				      struct potentialArg *);
double HernquistPotentialzforce(double,double,double,double,
				struct potentialArg *);
double HernquistPotentialPlanarR2deriv(double ,double, double,
				       struct potentialArg *);
//NFWPotential
double NFWPotentialEval(double ,double , double, double,
			struct potentialArg *);
double NFWPotentialRforce(double ,double , double, double,
			  struct potentialArg *);
double NFWPotentialPlanarRforce(double ,double, double,
				struct potentialArg *);
double NFWPotentialzforce(double,double,double,double,
			  struct potentialArg *);
double NFWPotentialPlanarR2deriv(double ,double, double,
				 struct potentialArg *);
//JaffePotential
double JaffePotentialEval(double ,double , double, double,
			  struct potentialArg *);
double JaffePotentialRforce(double ,double , double, double,
			    struct potentialArg *);
double JaffePotentialPlanarRforce(double ,double, double,
				  struct potentialArg *);
double JaffePotentialzforce(double,double,double,double,
			    struct potentialArg *);
double JaffePotentialPlanarR2deriv(double ,double, double,
				   struct potentialArg *);
//DoubleExponentialDiskPotential
double DoubleExponentialDiskPotentialEval(double ,double , double, double,
					  struct potentialArg *);
double DoubleExponentialDiskPotentialRforce(double,double, double,double,
					    struct potentialArg *);
double DoubleExponentialDiskPotentialPlanarRforce(double,double,double,
						  struct potentialArg *);
double DoubleExponentialDiskPotentialzforce(double,double, double,double,
					    struct potentialArg *);
//FlattenedPowerPotential
double FlattenedPowerPotentialEval(double,double,double,double,
				   struct potentialArg *);
double FlattenedPowerPotentialRforce(double,double,double,double,
				     struct potentialArg *);
double FlattenedPowerPotentialPlanarRforce(double,double,double,
					   struct potentialArg *);
double FlattenedPowerPotentialzforce(double,double,double,double,
				     struct potentialArg *);
double FlattenedPowerPotentialPlanarR2deriv(double,double,double,
					    struct potentialArg *);
//interpRZPotential
double interpRZPotentialEval(double ,double , double, double,
			     struct potentialArg *);
double interpRZPotentialRforce(double ,double , double, double,
			       struct potentialArg *);
double interpRZPotentialzforce(double ,double , double, double,
			       struct potentialArg *);
//IsochronePotential
double IsochronePotentialEval(double ,double , double, double,
			      struct potentialArg *);
double IsochronePotentialRforce(double ,double , double, double,
				struct potentialArg *);
double IsochronePotentialPlanarRforce(double ,double, double,
				      struct potentialArg *);
double IsochronePotentialzforce(double,double,double,double,
				struct potentialArg *);
double IsochronePotentialPlanarR2deriv(double ,double, double,
				       struct potentialArg *);
//PowerSphericalPotentialwCutoff
double PowerSphericalPotentialwCutoffEval(double ,double , double, double,
					  struct potentialArg *);
double PowerSphericalPotentialwCutoffRforce(double ,double , double, double,
					    struct potentialArg *);
double PowerSphericalPotentialwCutoffPlanarRforce(double ,double, double,
						  struct potentialArg *);
double PowerSphericalPotentialwCutoffzforce(double,double,double,double,
					    struct potentialArg *);
double PowerSphericalPotentialwCutoffPlanarR2deriv(double ,double, double,
						   struct potentialArg *);
//KuzminKutuzovStaeckelPotential
double KuzminKutuzovStaeckelPotentialEval(double,double,double,double,
                        struct potentialArg *);
double KuzminKutuzovStaeckelPotentialRforce(double,double,double,double,
                        struct potentialArg *);
double KuzminKutuzovStaeckelPotentialPlanarRforce(double,double,double,
						struct potentialArg *);
double KuzminKutuzovStaeckelPotentialzforce(double,double,double,double,
				        struct potentialArg *);
double KuzminKutuzovStaeckelPotentialPlanarR2deriv(double,double,double,
					    struct potentialArg *);

//KuzminDiskPotential
double KuzminDiskPotentialEval(double,double,double,double,
                        struct potentialArg *);
double KuzminDiskPotentialRforce(double,double,double,double,
                        struct potentialArg *);
double KuzminDiskPotentialPlanarRforce(double,double,double,
						struct potentialArg *);
double KuzminDiskPotentialzforce(double,double,double,double,
				        struct potentialArg *);
double KuzminDiskPotentialPlanarR2deriv(double,double,double, 
					    struct potentialArg *);
//PlummerPotential
double PlummerPotentialEval(double,double,double,double,
                        struct potentialArg *);
double PlummerPotentialRforce(double,double,double,double,
                        struct potentialArg *);
double PlummerPotentialPlanarRforce(double,double,double,
						struct potentialArg *);
double PlummerPotentialzforce(double,double,double,double,
				        struct potentialArg *);
double PlummerPotentialPlanarR2deriv(double,double,double,
					    struct potentialArg *);
//PseudoIsothermalPotential
double PseudoIsothermalPotentialEval(double,double,double,double,
				     struct potentialArg *);
double PseudoIsothermalPotentialRforce(double,double,double,double,
				       struct potentialArg *);
double PseudoIsothermalPotentialPlanarRforce(double,double,double,
					     struct potentialArg *);
double PseudoIsothermalPotentialzforce(double,double,double,double,
				       struct potentialArg *);
double PseudoIsothermalPotentialPlanarR2deriv(double,double,double,
					      struct potentialArg *);
//BurkertPotential
double BurkertPotentialEval(double,double,double,double,
				     struct potentialArg *);
double BurkertPotentialRforce(double,double,double,double,
				       struct potentialArg *);
double BurkertPotentialPlanarRforce(double,double,double,
					     struct potentialArg *);
double BurkertPotentialzforce(double,double,double,double,
				       struct potentialArg *);
double BurkertPotentialPlanarR2deriv(double,double,double,
					      struct potentialArg *);
<<<<<<< HEAD
#ifdef __cplusplus
}
#endif
=======
//TriaxialHernquistPotential
double TriaxialHernquistPotentialEval(double,double,double,double,
				struct potentialArg *);
double TriaxialHernquistPotentialRforce(double,double,double,double,
					struct potentialArg *);
double TriaxialHernquistPotentialPlanarRforce(double,double,double,
					      struct potentialArg *);
double TriaxialHernquistPotentialphiforce(double,double,double,double,
					  struct potentialArg *);
double TriaxialHernquistPotentialPlanarphiforce(double,double,double,
						struct potentialArg *);
double TriaxialHernquistPotentialzforce(double,double,double,double,
					struct potentialArg *);
//TriaxialNFWPotential
double TriaxialNFWPotentialEval(double,double,double,double,
				struct potentialArg *);
double TriaxialNFWPotentialRforce(double,double,double,double,
				  struct potentialArg *);
double TriaxialNFWPotentialPlanarRforce(double,double,double,
					struct potentialArg *);
double TriaxialNFWPotentialphiforce(double,double,double,double,
				    struct potentialArg *);
double TriaxialNFWPotentialPlanarphiforce(double,double,double,
					  struct potentialArg *);
double TriaxialNFWPotentialzforce(double,double,double,double,
				  struct potentialArg *);
//TriaxialJaffePotential
double TriaxialJaffePotentialEval(double,double,double,double,
				struct potentialArg *);
double TriaxialJaffePotentialRforce(double,double,double,double,
				    struct potentialArg *);
double TriaxialJaffePotentialPlanarRforce(double,double,double,
					  struct potentialArg *);
double TriaxialJaffePotentialphiforce(double,double,double,double,
				      struct potentialArg *);
double TriaxialJaffePotentialPlanarphiforce(double,double,double,
					    struct potentialArg *);
double TriaxialJaffePotentialzforce(double,double,double,double,
				    struct potentialArg *);
>>>>>>> 3c58f77f
#endif /* galpy_potentials.h */<|MERGE_RESOLUTION|>--- conflicted
+++ resolved
@@ -289,11 +289,6 @@
 				       struct potentialArg *);
 double BurkertPotentialPlanarR2deriv(double,double,double,
 					      struct potentialArg *);
-<<<<<<< HEAD
-#ifdef __cplusplus
-}
-#endif
-=======
 //TriaxialHernquistPotential
 double TriaxialHernquistPotentialEval(double,double,double,double,
 				struct potentialArg *);
@@ -333,5 +328,7 @@
 					    struct potentialArg *);
 double TriaxialJaffePotentialzforce(double,double,double,double,
 				    struct potentialArg *);
->>>>>>> 3c58f77f
+#ifdef __cplusplus
+}
+#endif
 #endif /* galpy_potentials.h */