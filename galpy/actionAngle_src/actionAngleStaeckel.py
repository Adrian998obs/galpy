--- conflicted
+++ resolved
@@ -79,13 +79,8 @@
         HISTORY:
            2012-11-27 - Written - Bovy (IAS)
         """
-<<<<<<< HEAD
-        if self._c and (ext_loaded and ((kwargs.has_key('c') and kwargs['c'])
-                                       or not kwargs.has_key('c'))):
-=======
         if (self._c and not (kwargs.has_key('c') and not kwargs['c']))\
                 or (ext_loaded and ((kwargs.has_key('c') and kwargs['c']))):
->>>>>>> f57d7eb0
             #print "BOVY: CHECK THAT POTENTIALS HAVE C IMPLEMENTATIONS"
             if len(args) == 5: #R,vR.vT, z, vz
                 R,vR,vT, z, vz= args
@@ -167,13 +162,8 @@
         HISTORY:
            2013-08-28 - Written - Bovy (IAS)
         """
-<<<<<<< HEAD
-        if self._c and (ext_loaded and ((kwargs.has_key('c') and kwargs['c'])
-                                       or not kwargs.has_key('c'))):
-=======
         if (self._c and not (kwargs.has_key('c') and not kwargs['c']))\
                 or (ext_loaded and ((kwargs.has_key('c') and kwargs['c']))):
->>>>>>> f57d7eb0
             #print "BOVY: CHECK THAT POTENTIALS HAVE C IMPLEMENTATIONS"
             if len(args) == 5: #R,vR.vT, z, vz
                 R,vR,vT, z, vz= args
@@ -232,13 +222,8 @@
         HISTORY:
            2013-08-28 - Written - Bovy (IAS)
         """
-<<<<<<< HEAD
-        if self._c and (ext_loaded and ((kwargs.has_key('c') and kwargs['c'])
-                                       or not kwargs.has_key('c'))):
-=======
         if (self._c and not (kwargs.has_key('c') and not kwargs['c']))\
                 or (ext_loaded and ((kwargs.has_key('c') and kwargs['c']))):
->>>>>>> f57d7eb0
             #print "BOVY: CHECK THAT POTENTIALS HAVE C IMPLEMENTATIONS"
             if len(args) == 5: #R,vR.vT, z, vz
                 raise IOError("Must specify phi")
