--- conflicted
+++ resolved
@@ -41,14 +41,12 @@
     fullyRotatedTriaxialNFWPotential, \
     sech2DiskSCFPotential, \
     expwholeDiskSCFPotential, \
-<<<<<<< HEAD
+    mockFlatSpiralArmsPotential, \
+    mockRotatingFlatSpiralArmsPotential, \
+    mockSpecialRotatingFlatSpiralArmsPotential, \
+    expwholeDiskSCFPotential, \
     mockFlatDehnenSmoothBarPotential, \
     mockSlowFlatDehnenSmoothBarPotential
-=======
-    mockFlatSpiralArmsPotential, \
-    mockRotatingFlatSpiralArmsPotential, \
-    mockSpecialRotatingFlatSpiralArmsPotential
->>>>>>> f5094fa6
 _TRAVIS= bool(os.getenv('TRAVIS'))
 if not _TRAVIS:
     _QUICKTEST= True #Run a more limited set of tests
@@ -108,14 +106,11 @@
     pots.append('mockSCFDensityPotential')
     pots.append('sech2DiskSCFPotential')
     pots.append('expwholeDiskSCFPotential')
-<<<<<<< HEAD
-    pots.append('mockFlatDehnenSmoothBarPotential')
-    pots.append('mockSlowFlatDehnenSmoothBarPotential')
-=======
     pots.append('mockFlatSpiralArmsPotential')
     pots.append('mockRotatingFlatSpiralArmsPotential')
     pots.append('mockSpecialRotatingFlatSpiralArmsPotential')
->>>>>>> f5094fa6
+    pots.append('mockFlatDehnenSmoothBarPotential')
+    pots.append('mockSlowFlatDehnenSmoothBarPotential')
     rmpots= ['Potential','MWPotential','MWPotential2014',
              'MovingObjectPotential',
              'interpRZPotential', 'linearPotential', 'planarAxiPotential',
