--- conflicted
+++ resolved
@@ -127,15 +127,12 @@
     pots.append('sech2DiskSCFPotential')
     pots.append('expwholeDiskSCFPotential')
     pots.append('nonaxiDiskSCFPotential')
-<<<<<<< HEAD
+    pots.append('rotatingSpiralArmsPotential')
+    pots.append('specialSpiralArmsPotential')
     pots.append('DehnenSmoothDehnenBarPotential')
     pots.append('mockDehnenSmoothBarPotentialT1')
     pots.append('mockDehnenSmoothBarPotentialTm1')
     pots.append('mockDehnenSmoothBarPotentialTm5')
-=======
-    pots.append('rotatingSpiralArmsPotential')
-    pots.append('specialSpiralArmsPotential')
->>>>>>> f5094fa6
     rmpots= ['Potential','MWPotential','MWPotential2014',
              'MovingObjectPotential',
              'interpRZPotential', 'linearPotential', 'planarAxiPotential',
@@ -288,15 +285,12 @@
     pots.append('NFWTwoPowerTriaxialPotential')
     pots.append('JaffeTwoPowerTriaxialPotential')
     pots.append('mockAxisymmetricFerrersPotential')
-<<<<<<< HEAD
+    pots.append('rotatingSpiralArmsPotential')
+    pots.append('specialSpiralArmsPotential')
     pots.append('DehnenSmoothDehnenBarPotential')
     pots.append('mockDehnenSmoothBarPotentialT1')
     pots.append('mockDehnenSmoothBarPotentialTm1')
     pots.append('mockDehnenSmoothBarPotentialTm5')
-=======
-    pots.append('rotatingSpiralArmsPotential')
-    pots.append('specialSpiralArmsPotential')
->>>>>>> f5094fa6
     rmpots= ['Potential','MWPotential','MWPotential2014',
              'MovingObjectPotential',
              'interpRZPotential', 'linearPotential', 'planarAxiPotential',
@@ -508,12 +502,9 @@
     pots.append('HernquistTwoPowerTriaxialPotential')
     pots.append('NFWTwoPowerTriaxialPotential')
     pots.append('JaffeTwoPowerTriaxialPotential')
-<<<<<<< HEAD
-    pots.append('DehnenSmoothDehnenBarPotential')
-=======
     pots.append('rotatingSpiralArmsPotential')
     pots.append('specialSpiralArmsPotential')
->>>>>>> f5094fa6
+    pots.append('DehnenSmoothDehnenBarPotential')
     rmpots= ['Potential','MWPotential','MWPotential2014',
              'MovingObjectPotential',
              'interpRZPotential', 'linearPotential', 'planarAxiPotential',
@@ -620,15 +611,12 @@
     pots.append('sech2DiskSCFPotential')
     pots.append('expwholeDiskSCFPotential')
     pots.append('nonaxiDiskSCFPotential')
-<<<<<<< HEAD
+    pots.append('rotatingSpiralArmsPotential')
+    pots.append('specialSpiralArmsPotential')
     pots.append('DehnenSmoothDehnenBarPotential')
     pots.append('mockDehnenSmoothBarPotentialT1')
     pots.append('mockDehnenSmoothBarPotentialTm1')
     pots.append('mockDehnenSmoothBarPotentialTm5')
-=======
-    pots.append('rotatingSpiralArmsPotential')
-    pots.append('specialSpiralArmsPotential')
->>>>>>> f5094fa6
     rmpots= ['Potential','MWPotential','MWPotential2014',
              'MovingObjectPotential',
              'interpRZPotential', 'linearPotential', 'planarAxiPotential',
