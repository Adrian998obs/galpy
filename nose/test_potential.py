############################TESTS ON POTENTIALS################################
from __future__ import print_function, division
import os
import sys
from nose.tools import raises, assert_raises
import numpy
import pynbody
from galpy import potential
from galpy.util import bovy_coords
_TRAVIS= bool(os.getenv('TRAVIS'))

#Test whether the normalization of the potential works
def test_normalize_potential():
    #Grab all of the potentials
    pots= [p for p in dir(potential) 
           if ('Potential' in p and not 'plot' in p and not 'RZTo' in p 
               and not 'FullTo' in p and not 'toPlanar' in p
               and not 'evaluate' in p)]
    pots.append('mockTwoPowerIntegerSphericalPotential')
    pots.append('specialTwoPowerSphericalPotential')
    pots.append('HernquistTwoPowerIntegerSphericalPotential')
    pots.append('JaffeTwoPowerIntegerSphericalPotential')
    pots.append('NFWTwoPowerIntegerSphericalPotential')
    pots.append('specialMiyamotoNagaiPotential')
    pots.append('specialPowerSphericalPotential')
    pots.append('specialFlattenedPowerPotential')
    pots.append('specialMN3ExponentialDiskPotentialPD')
    pots.append('specialMN3ExponentialDiskPotentialSECH')
    rmpots= ['Potential','MWPotential','MWPotential2014',
             'MovingObjectPotential',
             'interpRZPotential', 'linearPotential', 'planarAxiPotential',
             'planarPotential', 'verticalPotential','PotentialError',
             'SnapshotRZPotential','InterpSnapshotRZPotential']
    if False: #_TRAVIS: #travis CI
        rmpots.append('DoubleExponentialDiskPotential')
        rmpots.append('RazorThinExponentialDiskPotential')
    for p in rmpots:
        pots.remove(p)
    for p in pots:
        #if not 'NFW' in p: continue #For testing the test
        #Setup instance of potential
        try:
            tclass= getattr(potential,p)
        except AttributeError:
            tclass= getattr(sys.modules[__name__],p)
        tp= tclass()
        if hasattr(tp,'isNonAxi') and tp.isNonAxi:
            continue # skip, bc vcirc not well defined
        if not hasattr(tp,'normalize'): continue
        tp.normalize(1.)
        assert (tp.Rforce(1.,0.)+1.)**2. < 10.**-16., \
            "Normalization of %s potential fails" % p
        assert (tp.vcirc(1.)**2.-1.)**2. < 10.**-16., \
            "Normalization of %s potential fails" % p
        tp.normalize(.5)
        if hasattr(tp,'toPlanar'):
            ptp= tp.toPlanar()
        else:
            ptp= tp
        assert (ptp.Rforce(1.,0.)+.5)**2. < 10.**-16., \
            "Normalization of %s potential fails" % p
        assert (ptp.vcirc(1.)**2.-0.5)**2. < 10.**-16., \
            "Normalization of %s potential fails" % p

#Test whether the derivative of the potential is minus the force
def test_forceAsDeriv_potential():
    #Grab all of the potentials
    pots= [p for p in dir(potential) 
           if ('Potential' in p and not 'plot' in p and not 'RZTo' in p 
               and not 'FullTo' in p and not 'toPlanar' in p
               and not 'evaluate' in p)]
    pots.append('mockTwoPowerIntegerSphericalPotential')
    pots.append('specialTwoPowerSphericalPotential')
    pots.append('HernquistTwoPowerIntegerSphericalPotential')
    pots.append('JaffeTwoPowerIntegerSphericalPotential')
    pots.append('NFWTwoPowerIntegerSphericalPotential')
    pots.append('specialMiyamotoNagaiPotential')
    pots.append('specialMN3ExponentialDiskPotentialPD')
    pots.append('specialMN3ExponentialDiskPotentialSECH')
    pots.append('specialPowerSphericalPotential')
    pots.append('specialFlattenedPowerPotential')
    pots.append('testMWPotential')
    pots.append('testplanarMWPotential')
    pots.append('testlinearMWPotential')
    pots.append('mockInterpRZPotential')
    pots.append('mockSnapshotRZPotential')
    pots.append('mockInterpSnapshotRZPotential')
    pots.append('mockCosmphiDiskPotentialT1')
    pots.append('mockCosmphiDiskPotentialTm1')
    pots.append('mockCosmphiDiskPotentialTm5')
    pots.append('mockDehnenBarPotentialT1')
    pots.append('mockDehnenBarPotentialTm1')
    pots.append('mockDehnenBarPotentialTm5')
    pots.append('mockEllipticalDiskPotentialT1')
    pots.append('mockEllipticalDiskPotentialTm1')
    pots.append('mockEllipticalDiskPotentialTm5')
    pots.append('mockSteadyLogSpiralPotentialT1')
    pots.append('mockSteadyLogSpiralPotentialTm1')
    pots.append('mockSteadyLogSpiralPotentialTm5')
    pots.append('mockTransientLogSpiralPotential')
    pots.append('mockFlatEllipticalDiskPotential') #for evaluate w/ nonaxi lists
    pots.append('mockMovingObjectPotential')
    pots.append('mockMovingObjectExplSoftPotential')
    pots.append('oblateHernquistPotential')
    pots.append('oblateNFWPotential')
    pots.append('oblatenoGLNFWPotential')
    pots.append('oblateJaffePotential')
    pots.append('prolateHernquistPotential')
    pots.append('prolateNFWPotential')
    pots.append('prolateJaffePotential')
    pots.append('triaxialHernquistPotential')
    pots.append('triaxialNFWPotential')
    pots.append('triaxialJaffePotential')
    pots.append('zRotatedTriaxialNFWPotential')
    pots.append('yRotatedTriaxialNFWPotential')
    pots.append('fullyRotatedTriaxialNFWPotential')
    pots.append('fullyRotatednoGLTriaxialNFWPotential')
    pots.append('HernquistTwoPowerTriaxialPotential')
    pots.append('NFWTwoPowerTriaxialPotential')
    pots.append('JaffeTwoPowerTriaxialPotential')
<<<<<<< HEAD
=======
    pots.append('mockSCFZeeuwPotential')
    pots.append('mockSCFNFWPotential')
    pots.append('mockSCFAxiDensity1Potential')
    pots.append('mockSCFAxiDensity2Potential')
    pots.append('mockSCFDensityPotential')
>>>>>>> b4149797
    rmpots= ['Potential','MWPotential','MWPotential2014',
             'MovingObjectPotential',
             'interpRZPotential', 'linearPotential', 'planarAxiPotential',
             'planarPotential', 'verticalPotential','PotentialError',
             'SnapshotRZPotential','InterpSnapshotRZPotential']
    if False: #_TRAVIS: #travis CI
        rmpots.append('DoubleExponentialDiskPotential')
        rmpots.append('RazorThinExponentialDiskPotential')
    for p in rmpots:
        pots.remove(p)
    Rs= numpy.array([0.5,1.,2.])
    Zs= numpy.array([0.,.125,-.125,0.25,-0.25])
    phis= numpy.array([0.,0.5,-0.5,1.,-1.,
                       numpy.pi,0.5+numpy.pi,
                       1.+numpy.pi])
    #tolerances in log10
    tol= {}
    tol['default']= -8.
    tol['DoubleExponentialDiskPotential']= -6. #these are more difficult
    tol['RazorThinExponentialDiskPotential']= -6.
    tol['mockInterpRZPotential']= -4.
    for p in pots:
        #if not 'NFW' in p: continue #For testing the test
        #Setup instance of potential
        try:
            tclass= getattr(potential,p)
        except AttributeError:
            tclass= getattr(sys.modules[__name__],p)
        tp= tclass()
        if hasattr(tp,'normalize'): tp.normalize(1.)
        #Set tolerance
        if p in list(tol.keys()): ttol= tol[p]
        else: ttol= tol['default']
        #Radial force
        for ii in range(len(Rs)):
            for jj in range(len(Zs)):
                dr= 10.**-8.
                newR= Rs[ii]+dr
                dr= newR-Rs[ii] #Representable number
                if isinstance(tp,potential.linearPotential): 
                    mpotderivR= (potential.evaluatelinearPotentials(tp,Rs[ii])
                                 -potential.evaluatelinearPotentials(tp,Rs[ii]+dr))/dr
                    tRforce= potential.evaluatelinearForces(tp,Rs[ii])
                elif isinstance(tp,potential.planarPotential):
                    mpotderivR= (potential.evaluateplanarPotentials(tp,Rs[ii],phi=Zs[jj])-potential.evaluateplanarPotentials(tp,Rs[ii]+dr,phi=Zs[jj]))/dr
                    tRforce= potential.evaluateplanarRforces(tp,Rs[ii],
                                                             phi=Zs[jj])
                else:
                    mpotderivR= (potential.evaluatePotentials(tp,Rs[ii],Zs[jj],phi=0.)
                                 -potential.evaluatePotentials(tp,Rs[ii]+dr,Zs[jj],phi=0.))/dr
                    tRforce= potential.evaluateRforces(tp,Rs[ii],Zs[jj],phi=0.)
                if tRforce**2. < 10.**ttol:
                    assert mpotderivR**2. < 10.**ttol, \
                        "Calculation of the Radial force as the Radial derivative of the %s potential fails at (R,Z) = (%.3f,%.3f); diff = %e, rel. diff = %e" % (p,Rs[ii],Zs[jj],numpy.fabs(tRforce-mpotderivR), numpy.fabs((tRforce-mpotderivR)/tRforce))
                else:
                    assert (tRforce-mpotderivR)**2./tRforce**2. < 10.**ttol, \
                        "Calculation of the Radial force as the Radial derivative of the %s potential fails at (R,Z) = (%.3f,%.3f); diff = %e, rel. diff = %e" % (p,Rs[ii],Zs[jj],numpy.fabs(tRforce-mpotderivR), numpy.fabs((tRforce-mpotderivR)/tRforce))
        #Azimuthal force, if it exists
        if isinstance(tp,potential.linearPotential): continue
        for ii in range(len(Rs)):
            for jj in range(len(phis)):
                dphi= 10.**-8.
                newphi= phis[jj]+dphi
                dphi= newphi-phis[jj] #Representable number
                if isinstance(tp,potential.planarPotential):
                    mpotderivphi= (tp(Rs[ii],phi=phis[jj])-tp(Rs[ii],phi=phis[jj]+dphi))/dphi
                    tphiforce= potential.evaluateplanarphiforces(tp,Rs[ii],
                                                                 phi=phis[jj])
                else:
                    mpotderivphi= (tp(Rs[ii],0.05,phi=phis[jj])-tp(Rs[ii],0.05,phi=phis[jj]+dphi))/dphi
                    tphiforce= potential.evaluatephiforces(tp,Rs[ii],0.05,
                                                           phi=phis[jj])
                try:
                    if tphiforce**2. < 10.**ttol:
                        assert(mpotderivphi**2. < 10.**ttol)
                    else:
                        assert((tphiforce-mpotderivphi)**2./tphiforce**2. < 10.**ttol)
                except AssertionError:
                    if isinstance(tp,potential.planarPotential):
                        raise AssertionError("Calculation of the azimuthal force as the azimuthal derivative of the %s potential fails at (R,phi) = (%.3f,%.3f); diff = %e, rel. diff = %e" % (p,Rs[ii],phis[jj],numpy.fabs(tphiforce-mpotderivphi),numpy.fabs((tphiforce-mpotderivphi)/tphiforce)))
                    else:
                        raise AssertionError("Calculation of the azimuthal force as the azimuthal derivative of the %s potential fails at (R,Z,phi) = (%.3f,0.05,%.3f); diff = %e, rel. diff = %e" % (p,Rs[ii],phis[jj],numpy.fabs(tphiforce-mpotderivphi),numpy.fabs((tphiforce-mpotderivphi)/tphiforce)))
        #Vertical force, if it exists
        if isinstance(tp,potential.planarPotential) \
                or isinstance(tp,potential.linearPotential): continue

        for ii in range(len(Rs)):
            for jj in range(len(Zs)):
                ##Excluding KuzminDiskPotential when z = 0
                if Zs[jj]==0 and isinstance(tp,potential.KuzminDiskPotential):
                    continue
                dz= 10.**-8.
                newZ= Zs[jj]+dz
                dz= newZ-Zs[jj] #Representable number
                mpotderivz= (tp(Rs[ii],Zs[jj])-tp(Rs[ii],Zs[jj]+dz,phi=0.))/dz
                tzforce= potential.evaluatezforces(tp,Rs[ii],Zs[jj],phi=0.)
                if tzforce**2. < 10.**ttol:
                    assert mpotderivz**2. < 10.**ttol, \
                        "Calculation of the vertical force as the vertical derivative of the %s potential fails at (R,Z) = (%.3f,%.3f); diff = %e, rel. diff = %e" % (p,Rs[ii],Zs[jj],numpy.fabs(mpotderivz),numpy.fabs((tzforce-mpotderivz)/tzforce))
                else:
                    assert (tzforce-mpotderivz)**2./tzforce**2. < 10.**ttol, \
"Calculation of the vertical force as the vertical derivative of the %s potential fails at (R,Z) = (%.3f,%.3f); diff = %e, rel. diff = %e" % (p,Rs[ii],Zs[jj],numpy.fabs(mpotderivz),numpy.fabs((tzforce-mpotderivz)/tzforce))

#Test whether the second derivative of the potential is minus the derivative of the force
def test_2ndDeriv_potential():
    #Grab all of the potentials
    pots= [p for p in dir(potential) 
           if ('Potential' in p and not 'plot' in p and not 'RZTo' in p 
               and not 'FullTo' in p and not 'toPlanar' in p
               and not 'evaluate' in p)]
    pots.append('mockTwoPowerIntegerSphericalPotential')
    pots.append('specialTwoPowerSphericalPotential')
    pots.append('HernquistTwoPowerIntegerSphericalPotential')
    pots.append('JaffeTwoPowerIntegerSphericalPotential')
    pots.append('NFWTwoPowerIntegerSphericalPotential')
    pots.append('specialMiyamotoNagaiPotential')
    pots.append('specialMN3ExponentialDiskPotentialPD')
    pots.append('specialMN3ExponentialDiskPotentialSECH')
    pots.append('specialPowerSphericalPotential')
    pots.append('specialFlattenedPowerPotential')
    pots.append('testMWPotential')
    pots.append('testplanarMWPotential')
    pots.append('testlinearMWPotential')
    pots.append('mockInterpRZPotential')
    pots.append('mockCosmphiDiskPotentialT1')
    pots.append('mockCosmphiDiskPotentialTm1')
    pots.append('mockCosmphiDiskPotentialTm5')
    pots.append('mockDehnenBarPotentialT1')
    pots.append('mockDehnenBarPotentialTm1')
    pots.append('mockDehnenBarPotentialTm5')
    pots.append('mockEllipticalDiskPotentialT1')
    pots.append('mockEllipticalDiskPotentialTm1')
    pots.append('mockEllipticalDiskPotentialTm5')
    pots.append('mockSteadyLogSpiralPotentialT1')
    pots.append('mockSteadyLogSpiralPotentialTm1')
    pots.append('mockSteadyLogSpiralPotentialTm5')
    pots.append('mockTransientLogSpiralPotential')
    pots.append('mockFlatEllipticalDiskPotential') #for evaluate w/ nonaxi lists
    pots.append('oblateHernquistPotential') # in case these are ever implemented
    pots.append('oblateNFWPotential')
    pots.append('oblatenoGLNFWPotential')
    pots.append('oblateJaffePotential')
    pots.append('prolateHernquistPotential')
    pots.append('prolateNFWPotential')
    pots.append('prolateJaffePotential')
    pots.append('triaxialHernquistPotential')
    pots.append('triaxialNFWPotential')
    pots.append('triaxialJaffePotential')
    pots.append('HernquistTwoPowerTriaxialPotential')
    pots.append('NFWTwoPowerTriaxialPotential')
    pots.append('JaffeTwoPowerTriaxialPotential')
    rmpots= ['Potential','MWPotential','MWPotential2014',
             'MovingObjectPotential',
             'interpRZPotential', 'linearPotential', 'planarAxiPotential',
             'planarPotential', 'verticalPotential','PotentialError',
             'SnapshotRZPotential','InterpSnapshotRZPotential']
    if False: #_TRAVIS: #travis CI
        rmpots.append('DoubleExponentialDiskPotential')
        rmpots.append('RazorThinExponentialDiskPotential')
    for p in rmpots:
        pots.remove(p)
    Rs= numpy.array([0.5,1.,2.])
    Zs= numpy.array([0.,.125,-.125,0.25,-0.25])
    phis= numpy.array([0.,0.5,-0.5,1.,-1.,
                       numpy.pi,0.5+numpy.pi,
                       1.+numpy.pi])
    #tolerances in log10
    tol= {}
    tol['default']= -8.
    tol['DoubleExponentialDiskPotential']= -3. #these are more difficult
    tol['RazorThinExponentialDiskPotential']= -6.
    tol['mockInterpRZPotential']= -4.
    for p in pots:
        #if not 'NFW' in p: continue #For testing the test
        #Setup instance of potential
        try:
            tclass= getattr(potential,p)
        except AttributeError:
            tclass= getattr(sys.modules[__name__],p)
        tp= tclass()
        if hasattr(tp,'normalize'): tp.normalize(1.)
        #Set tolerance
        if p in list(tol.keys()): ttol= tol[p]
        else: ttol= tol['default']
        #2nd radial
        if hasattr(tp,'_R2deriv'):
            for ii in range(len(Rs)):
                for jj in range(len(Zs)):
                    if p == 'RazorThinExponentialDiskPotential' and numpy.fabs(Zs[jj]) > 0.: continue #Not implemented
                    dr= 10.**-8.
                    newR= Rs[ii]+dr
                    dr= newR-Rs[ii] #Representable number
                    if isinstance(tp,potential.linearPotential): 
                        mRforcederivR= (tp.Rforce(Rs[ii])-tp.Rforce(Rs[ii]+dr))/dr
                        tR2deriv= tp.R2deriv(Rs[ii])
                    elif isinstance(tp,potential.planarPotential): 
                        mRforcederivR= (tp.Rforce(Rs[ii],Zs[jj])-tp.Rforce(Rs[ii]+dr,Zs[jj]))/dr
                        tR2deriv= potential.evaluateplanarR2derivs(tp,Rs[ii],
                                                                   phi=Zs[jj])
                    else:
                        mRforcederivR= (tp.Rforce(Rs[ii],Zs[jj])-tp.Rforce(Rs[ii]+dr,Zs[jj]))/dr
                        tR2deriv= potential.evaluateR2derivs(tp,Rs[ii],Zs[jj],phi=0.)
                    if tR2deriv**2. < 10.**ttol:
                        assert mRforcederivR**2. < 10.**ttol, \
                            "Calculation of the second Radial derivative of the potential as the Radial derivative of the %s Radial force fails at (R,Z) = (%.3f,%.3f); diff = %e, rel. diff = %e" % (p,Rs[ii],Zs[jj],numpy.fabs(tR2deriv-mRforcederivR), numpy.fabs((tR2deriv-mRforcederivR)/tR2deriv))
                    else:
                        assert (tR2deriv-mRforcederivR)**2./tR2deriv**2. < 10.**ttol, \
                            "Calculation of the second Radial derivative of the potential as the Radial derivative of the %s Radial force fails at (R,Z) = (%.3f,%.3f); diff = %e, rel. diff = %e" % (p,Rs[ii],Zs[jj],numpy.fabs(tR2deriv-mRforcederivR), numpy.fabs((tR2deriv-mRforcederivR)/tR2deriv))
        #2nd azimuthal
        if not isinstance(tp,potential.linearPotential) \
                and hasattr(tp,'_phi2deriv'):
            for ii in range(len(Rs)):
                for jj in range(len(phis)):
                    dphi= 10.**-8.
                    newphi= phis[jj]+dphi
                    dphi= newphi-phis[jj] #Representable number
                    if isinstance(tp,potential.planarPotential):
                        mphiforcederivphi= (tp.phiforce(Rs[ii],phi=phis[jj])-tp.phiforce(Rs[ii],phi=phis[jj]+dphi))/dphi
                        tphi2deriv= tp.phi2deriv(Rs[ii],phi=phis[jj])
                    else:
                        mphiforcederivphi= (tp.phiforce(Rs[ii],0.05,phi=phis[jj])-tp.phiforce(Rs[ii],0.05,phi=phis[jj]+dphi))/dphi
                        tphi2deriv= tp.phi2deriv(Rs[ii],0.05,phi=phis[jj])
                    try:
                        if tphi2deriv**2. < 10.**ttol:
                            assert(mphiforcederivphi**2. < 10.**ttol)
                        else:
                            assert((tphi2deriv-mphiforcederivphi)**2./tphi2deriv**2. < 10.**ttol)
                    except AssertionError:
                        if isinstance(tp,potential.planarPotential):
                            raise AssertionError("Calculation of the second azimuthal derivative of the potential as the azimuthal derivative of the %s azimuthal force fails at (R,phi) = (%.3f,%.3f); diff = %e, rel. diff = %e" % (p,Rs[ii],phis[jj],numpy.fabs(tphi2deriv-mphiforcederivphi), numpy.fabs((tphi2deriv-mphiforcederivphi)/tphi2deriv)))
                        else:
                            raise AssertionError("Calculation of the second azimuthal derivative of the potential as the azimuthal derivative of the %s azimuthal force fails at (R,Z,phi) = (%.3f,0.05,%.3f); diff = %e, rel. diff = %e" % (p,Rs[ii],phis[jj],numpy.fabs(tphi2deriv-mphiforcederivphi), numpy.fabs((tphi2deriv-mphiforcederivphi)/tphi2deriv)))
        #mixed radial azimuthal: Isn't this the same as what's below??
        if not isinstance(tp,potential.linearPotential) \
                and hasattr(tp,'_Rphideriv'):
            for ii in range(len(Rs)):
                for jj in range(len(phis)):
                    dphi= 10.**-8.
                    newphi= phis[jj]+dphi
                    dphi= newphi-phis[jj] #Representable number
                    if isinstance(tp,potential.planarPotential):
                        mRforcederivphi= (tp.Rforce(Rs[ii],phi=phis[jj])-tp.Rforce(Rs[ii],phi=phis[jj]+dphi))/dphi
                        tRphideriv= tp.Rphideriv(Rs[ii],phi=phis[jj])
                    else:
                        mRforcederivphi= (tp.Rforce(Rs[ii],0.05,phi=phis[jj])-tp.Rforce(Rs[ii],0.05,phi=phis[jj]+dphi))/dphi
                        tRphideriv= tp.Rphideriv(Rs[ii],0.05,phi=phis[jj])
                    try:
                        if tRphideriv**2. < 10.**ttol:
                            assert(mRforcederivphi**2. < 10.**ttol)
                        else:
                            assert((tRphideriv-mRforcederivphi)**2./tRphideriv**2. < 10.**ttol)
                    except AssertionError:
                        if isinstance(tp,potential.planarPotential):
                            raise AssertionError("Calculation of the mixed radial, azimuthal derivative of the potential as the azimuthal derivative of the %s Radial force fails at (R,phi) = (%.3f,%.3f); diff = %e, rel. diff = %e" % (p,Rs[ii],phis[jj],numpy.fabs(tRphideriv-mRforcederivphi), numpy.fabs((tRphideriv-mRforcederivphi)/tRphideriv)))
                        else:
                            raise AssertionError("Calculation of the second azimuthal derivative of the potential as the azimuthal derivative of the %s azimuthal force fails at (R,Z,phi) = (%.3f,0.05,%.3f); diff = %e, rel. diff = %e" % (p,Rs[ii],phis[jj],numpy.fabs(tphi2deriv-mphiforcederivphi), numpy.fabs((tphi2deriv-mphiforcederivphi)/tphi2deriv)))
        #2nd vertical
        if not isinstance(tp,potential.planarPotential) \
                and not isinstance(tp,potential.linearPotential) \
                and hasattr(tp,'_z2deriv'):
            for ii in range(len(Rs)):
                for jj in range(len(Zs)):
                    if p == 'RazorThinExponentialDiskPotential': continue #Not implemented, or badly defined
                    if p == 'TwoPowerSphericalPotential': continue #Not implemented, or badly defined
                    if p == 'mockTwoPowerIntegerSphericalPotential': continue #Not implemented, or badly defined
                    if p == 'specialTwoPowerSphericalPotential': continue #Not implemented, or badly defined
                    if p == 'HernquistTwoPowerIntegerSphericalPotential': continue #Not implemented, or badly defined
                    if p == 'JaffeTwoPowerIntegerSphericalPotential': continue #Not implemented, or badly defined
                    if p == 'NFWTwoPowerIntegerSphericalPotential': continue #Not implemented, or badly defined
                    #Excluding KuzminDiskPotential at z = 0
                    if p == 'KuzminDiskPotential' and Zs[jj] == 0: continue  
                    dz= 10.**-8.
                    newz= Zs[jj]+dz
                    dz= newz-Zs[jj] #Representable number
                    mzforcederivz= (tp.zforce(Rs[ii],Zs[jj])-tp.zforce(Rs[ii],Zs[jj]+dz))/dz
                    tz2deriv= potential.evaluatez2derivs(tp,Rs[ii],Zs[jj],phi=0.)
                    if tz2deriv**2. < 10.**ttol:
                        assert mzforcederivz**2. < 10.**ttol, \
                            "Calculation of the second vertical derivative of the potential as the vertical derivative of the %s vertical force fails at (R,Z) = (%.3f,%.3f); diff = %e, rel. diff = %e" % (p,Rs[ii],Zs[jj],numpy.fabs(tz2deriv-mzforcederivz), numpy.fabs((tz2deriv-mzforcederivz)/tz2deriv))
                    else:
                        assert (tz2deriv-mzforcederivz)**2./tz2deriv**2. < 10.**ttol, \
                            "Calculation of the second vertical derivative of the potential as the vertical derivative of the %s vertical force fails at (R,Z) = (%.3f,%.3f); diff = %e, rel. diff = %e" % (p,Rs[ii],Zs[jj],numpy.fabs(tz2deriv-mzforcederivz), numpy.fabs((tz2deriv-mzforcederivz)/tz2deriv))
        #mixed radial vertical
        if not isinstance(tp,potential.planarPotential) \
                and not isinstance(tp,potential.linearPotential) \
                and hasattr(tp,'_Rzderiv'):             
            for ii in range(len(Rs)):
                for jj in range(len(Zs)):
                    #Excluding KuzminDiskPotential at z = 0
                    if p == 'KuzminDiskPotential' and Zs[jj] == 0: continue 
#                    if p == 'RazorThinExponentialDiskPotential': continue #Not implemented, or badly defined
                    dz= 10.**-8.
                    newz= Zs[jj]+dz
                    dz= newz-Zs[jj] #Representable number
                    mRforcederivz= (tp.Rforce(Rs[ii],Zs[jj])-tp.Rforce(Rs[ii],Zs[jj]+dz))/dz
                    tRzderiv= potential.evaluateRzderivs(tp,Rs[ii],Zs[jj],phi=0.)
                    if tRzderiv**2. < 10.**ttol:
                        assert mRforcederivz**2. < 10.**ttol, \
                            "Calculation of the mixed radial vertical derivative of the potential as the vertical derivative of the %s radial force fails at (R,Z) = (%.3f,%.3f); diff = %e, rel. diff = %e" % (p,Rs[ii],Zs[jj],numpy.fabs(tRzderiv-mRforcederivz), numpy.fabs((tRzderiv-mRforcederivz)/tRzderiv))
                    else:
                        assert (tRzderiv-mRforcederivz)**2./tRzderiv**2. < 10.**ttol, \
"Calculation of the mixed radial vertical derivative of the potential as the vertical derivative of the %s radial force fails at (R,Z) = (%.3f,%.3f); diff = %e, rel. diff = %e" % (p,Rs[ii],Zs[jj],numpy.fabs(tRzderiv-mRforcederivz), numpy.fabs((tRzderiv-mRforcederivz)/tRzderiv))                        
        #mixed radial, azimuthal
        if not isinstance(tp,potential.linearPotential) \
                and hasattr(tp,'_Rphideriv'):
            for ii in range(len(Rs)):
                for jj in range(len(phis)):
#                    if p == 'RazorThinExponentialDiskPotential': continue #Not implemented, or badly defined
                    dphi= 10.**-8.
                    newphi= phis[jj]+dphi
                    dphi= newphi-phis[jj] #Representable number
                    if isinstance(tp,potential.planarPotential):
                        mRforcederivphi= (tp.Rforce(Rs[ii],phi=phis[jj])\
                                              -tp.Rforce(Rs[ii],phi=phis[jj]+dphi))/dphi
                        tRphideriv= potential.evaluateplanarPotentials(tp,Rs[ii],
                                                                       phi=phis[jj],dR=1,dphi=1)
                    else:
                        mRforcederivphi= (tp.Rforce(Rs[ii],0.1,phi=phis[jj])\
                                              -tp.Rforce(Rs[ii],0.1,phi=phis[jj]+dphi))/dphi
                        tRphideriv= potential.evaluatePotentials(tp,Rs[ii],0.1,
                                                                 phi=phis[jj],dR=1,dphi=1)
                    if tRphideriv**2. < 10.**ttol:
                        assert mRforcederivphi**2. < 10.**ttol, \
                            "Calculation of the mixed radial azimuthal derivative of the potential as the azimuthal derivative of the %s radial force fails at (R,phi) = (%.3f,%.3f); diff = %e, rel. diff = %e" % (p,Rs[ii],phis[jj],numpy.fabs(tRphideriv-mRforcederivphi), numpy.fabs((tRphideriv-mRforcederivphi)/tRphideriv))
                    else:
                        assert (tRphideriv-mRforcederivphi)**2./tRphideriv**2. < 10.**ttol, \
"Calculation of the mixed radial azimuthal derivative of the potential as the azimuthal derivative of the %s radial force fails at (R,phi) = (%.3f,%.3f); diff = %e, rel. diff = %e" % (p,Rs[ii],phis[jj],numpy.fabs(tRphideriv-mRforcederivphi), numpy.fabs((tRphideriv-mRforcederivphi)/tRphideriv))

#Test whether the Poisson equation is satisfied if _dens and the relevant second derivatives are implemented
def test_poisson_potential():
    #Grab all of the potentials
    pots= [p for p in dir(potential) 
           if ('Potential' in p and not 'plot' in p and not 'RZTo' in p 
               and not 'FullTo' in p and not 'toPlanar' in p
               and not 'evaluate' in p)]
    pots.append('mockTwoPowerIntegerSphericalPotential')
    pots.append('specialTwoPowerSphericalPotential')
    pots.append('HernquistTwoPowerIntegerSphericalPotential')
    pots.append('JaffeTwoPowerIntegerSphericalPotential')
    pots.append('NFWTwoPowerIntegerSphericalPotential')
    pots.append('specialMiyamotoNagaiPotential')
    pots.append('specialMN3ExponentialDiskPotentialPD')
    pots.append('specialMN3ExponentialDiskPotentialSECH')
    pots.append('specialFlattenedPowerPotential')
    pots.append('specialPowerSphericalPotential')
    pots.append('testMWPotential')
    pots.append('testplanarMWPotential')
    pots.append('testlinearMWPotential')
    pots.append('oblateHernquistPotential') # in cae these are ever implemented
    pots.append('oblateNFWPotential')
    pots.append('oblateJaffePotential')
    pots.append('prolateHernquistPotential')
    pots.append('prolateNFWPotential')
    pots.append('prolateJaffePotential')
    pots.append('triaxialHernquistPotential')
    pots.append('triaxialNFWPotential')
    pots.append('triaxialJaffePotential')
    pots.append('HernquistTwoPowerTriaxialPotential')
    pots.append('NFWTwoPowerTriaxialPotential')
    pots.append('JaffeTwoPowerTriaxialPotential')
    rmpots= ['Potential','MWPotential','MWPotential2014',
             'MovingObjectPotential',
             'interpRZPotential', 'linearPotential', 'planarAxiPotential',
             'planarPotential', 'verticalPotential','PotentialError',
             'SnapshotRZPotential','InterpSnapshotRZPotential']
    if False: #_TRAVIS: #travis CI
        rmpots.append('DoubleExponentialDiskPotential')
        rmpots.append('RazorThinExponentialDiskPotential')
    for p in rmpots:
        pots.remove(p)
    Rs= numpy.array([0.5,1.,2.])
    Zs= numpy.array([0.,.125,-.125,0.25,-0.25])
    phis= numpy.array([0.,0.5,-0.5,1.,-1.,
                       numpy.pi,0.5+numpy.pi,
                       1.+numpy.pi])
    #tolerances in log10
    tol= {}
    tol['default']= -8.
    tol['DoubleExponentialDiskPotential']= -3. #these are more difficult
    #tol['RazorThinExponentialDiskPotential']= -6.
    for p in pots:
        #if not 'NFW' in p: continue #For testing the test
        #if 'Isochrone' in p: continue #For testing the test
        #Setup instance of potential
        try:
            tclass= getattr(potential,p)
        except AttributeError:
            tclass= getattr(sys.modules[__name__],p)
        tp= tclass()
        if hasattr(tp,'normalize'): tp.normalize(1.)
        #Set tolerance
        if p in list(tol.keys()): ttol= tol[p]
        else: ttol= tol['default']
        #2nd radial
        if not hasattr(tp,'_dens') or not hasattr(tp,'_R2deriv') \
                or not hasattr(tp,'_Rforce') or not hasattr(tp,'phi2deriv') \
                or not hasattr(tp,'_z2deriv'):
            continue
        for ii in range(len(Rs)):
            for jj in range(len(Zs)):
                for kk in range(len(phis)):
                    tpoissondens= tp.dens(Rs[ii],Zs[jj],phi=phis[kk],
                                         forcepoisson=True)
                    tdens= potential.evaluateDensities(tp,Rs[ii],Zs[jj],
                                                       phi=phis[kk],
                                                       forcepoisson=False)
                    if tdens**2. < 10.**ttol:
                        assert tpoissondens**2. < 10.**ttol, \
                            "Poisson equation relation between the derivatives of the potential and the implemented density is not satisfied for the %s potential at (R,Z,phi) = (%.3f,%.3f,%.3f); diff = %e, rel. diff = %e" % (p,Rs[ii],Zs[jj],phis[kk],numpy.fabs(tdens-tpoissondens), numpy.fabs((tdens-tpoissondens)/tdens))
                    else:
                        assert (tpoissondens-tdens)**2./tdens**2. < 10.**ttol, \
                            "Poisson equation relation between the derivatives of the potential and the implemented density is not satisfied for the %s potential at (R,Z,phi) = (%.3f,%.3f,%.3f); diff = %e, rel. diff = %e" % (p,Rs[ii],Zs[jj],phis[kk],numpy.fabs(tdens-tpoissondens), numpy.fabs((tdens-tpoissondens)/tdens))
    return None
                        
#Test whether the _evaluate function is correctly implemented in specifying derivatives
def test_evaluateAndDerivs_potential():
    #Grab all of the potentials
    pots= [p for p in dir(potential) 
           if ('Potential' in p and not 'plot' in p and not 'RZTo' in p 
               and not 'FullTo' in p and not 'toPlanar' in p
               and not 'evaluate' in p)]
    pots.append('mockTwoPowerIntegerSphericalPotential')
    pots.append('specialTwoPowerSphericalPotential')
    pots.append('HernquistTwoPowerIntegerSphericalPotential')
    pots.append('JaffeTwoPowerIntegerSphericalPotential')
    pots.append('NFWTwoPowerIntegerSphericalPotential')
    pots.append('specialMiyamotoNagaiPotential')
    pots.append('specialMN3ExponentialDiskPotentialPD')
    pots.append('specialMN3ExponentialDiskPotentialSECH')
    pots.append('specialFlattenedPowerPotential')
    pots.append('specialPowerSphericalPotential')
    pots.append('mockCosmphiDiskPotentialT1')
    pots.append('mockCosmphiDiskPotentialTm1')
    pots.append('mockCosmphiDiskPotentialTm5')
    pots.append('mockDehnenBarPotentialT1')
    pots.append('mockDehnenBarPotentialTm1')
    pots.append('mockDehnenBarPotentialTm5')
    pots.append('mockEllipticalDiskPotentialT1')
    pots.append('mockEllipticalDiskPotentialTm1')
    pots.append('mockEllipticalDiskPotentialTm5')
    pots.append('mockSteadyLogSpiralPotentialT1')
    pots.append('mockSteadyLogSpiralPotentialTm1')
    pots.append('mockSteadyLogSpiralPotentialTm5')
    pots.append('mockTransientLogSpiralPotential')
    pots.append('mockMovingObjectPotential')
    pots.append('oblateHernquistPotential') # in cae these are ever implemented
    pots.append('oblateNFWPotential')
    pots.append('oblateJaffePotential')
    pots.append('prolateHernquistPotential')
    pots.append('prolateNFWPotential')
    pots.append('prolateJaffePotential')
    pots.append('triaxialHernquistPotential')
    pots.append('triaxialNFWPotential')
    pots.append('triaxialJaffePotential')
<<<<<<< HEAD
=======
    pots.append('mockSCFZeeuwPotential')
    pots.append('mockSCFNFWPotential')
    pots.append('mockSCFAxiDensity1Potential')
    pots.append('mockSCFAxiDensity2Potential')
    pots.append('mockSCFDensityPotential')
>>>>>>> b4149797
    rmpots= ['Potential','MWPotential','MWPotential2014',
             'MovingObjectPotential',
             'interpRZPotential', 'linearPotential', 'planarAxiPotential',
             'planarPotential', 'verticalPotential','PotentialError',
             'SnapshotRZPotential','InterpSnapshotRZPotential']
    if False: #_TRAVIS: #travis CI
        rmpots.append('DoubleExponentialDiskPotential')
        rmpots.append('RazorThinExponentialDiskPotential')
    for p in rmpots:
        pots.remove(p)
    #tolerances in log10
    tol= {}
    tol['default']= -12.
    #tol['DoubleExponentialDiskPotential']= -3. #these are more difficult
    #tol['RazorThinExponentialDiskPotential']= -6.
    for p in pots:
        #if 'Isochrone' in p: continue #For testing the test
        #Setup instance of potential
        try:
            tclass= getattr(potential,p)
        except AttributeError:
            tclass= getattr(sys.modules[__name__],p)
        tp= tclass()
        if hasattr(tp,'normalize'): tp.normalize(1.)
        #Set tolerance
        if p in list(tol.keys()): ttol= tol[p]
        else: ttol= tol['default']
        #1st radial
        if isinstance(tp,potential.linearPotential): 
            continue
        elif isinstance(tp,potential.planarPotential): 
            tevaldr= tp(1.2,phi=0.1,dR=1)
            trforce= tp.Rforce(1.2,phi=0.1)
        else:
            tevaldr= tp(1.2,0.1,phi=0.1,dR=1)
            trforce= tp.Rforce(1.2,0.1,phi=0.1)
        if not tevaldr is None:
            if tevaldr**2. < 10.**ttol:
                assert trforce**2. < 10.**ttol, \
"Calculation of radial derivative through _evaluate and Rforce inconsistent for the %s potential" % p
            else:
                assert (tevaldr+trforce)**2./tevaldr**2. < 10.**ttol, \
                    "Calculation of radial derivative through _evaluate and Rforce inconsistent for the %s potential" % p                
        #2nd radial
        hasR2= True
        from galpy.potential import PotentialError
        if 'RazorThin' in p: R2z= 0.
        else: R2z= 0.1
        try:
            if isinstance(tp,potential.planarPotential): 
                tp.R2deriv(1.2)
            else:
                tp.R2deriv(1.2,R2z)
        except PotentialError:
            hasR2= False
        if hasR2:
            if isinstance(tp,potential.planarPotential): 
                tevaldr2= tp(1.2,phi=0.1,dR=2)
                tr2deriv= tp.R2deriv(1.2,phi=0.1)
            else:
                tevaldr2= tp(1.2,R2z,phi=0.1,dR=2)
                tr2deriv= tp.R2deriv(1.2,R2z,phi=0.1)
            if not tevaldr2 is None:
                if tevaldr2**2. < 10.**ttol:
                    assert tr2deriv*2. < 10.**ttol, \
                        "Calculation of 2nd radial derivative through _evaluate and R2deriv inconsistent for the %s potential" % p
                else:
                    assert (tevaldr2-tr2deriv)**2./tevaldr2**2. < 10.**ttol, \
                        "Calculation of 2nd radial derivative through _evaluate and R2deriv inconsistent for the %s potential" % p                    
        #1st phi
        if isinstance(tp,potential.planarPotential): 
            tevaldphi= tp(1.2,phi=0.1,dphi=1)
            tphiforce= tp.phiforce(1.2,phi=0.1)
        else:
            tevaldphi= tp(1.2,0.1,phi=0.1,dphi=1)
            tphiforce= tp.phiforce(1.2,0.1,phi=0.1)
        if not tevaldphi is None:
            if tevaldphi**2. < 10.**ttol:
                assert tphiforce**2. < 10.**ttol, \
                    "Calculation of azimuthal derivative through _evaluate and phiforce inconsistent for the %s potential" % p
            else:
                assert (tevaldphi+tphiforce)**2./tevaldphi**2. < 10.**ttol, \
                    "Calculation of azimuthal derivative through _evaluate and phiforce inconsistent for the %s potential" % p
        #2nd phi
        hasphi2= True
        try:
            if isinstance(tp,potential.planarPotential): 
                tp.phi2deriv(1.2,phi=0.1)
            else:
                tp.phi2deriv(1.2,0.1,phi=0.1)
        except (PotentialError,AttributeError):
            hasphi2= False
        if hasphi2 and hasattr(tp,'_phi2deriv'):
            if isinstance(tp,potential.planarPotential): 
                tevaldphi2= tp(1.2,phi=0.1,dphi=2)
                tphi2deriv= tp.phi2deriv(1.2,phi=0.1)
            else:
                tevaldphi2= tp(1.2,0.1,phi=0.1,dphi=2)
                tphi2deriv= tp.phi2deriv(1.2,0.1,phi=0.1)
            if not tevaldphi2 is None:
                if tevaldphi2**2. < 10.**ttol:
                    assert tphi2deriv*2. < 10.**ttol, \
                        "Calculation of 2nd azimuthal derivative through _evaluate and phi2deriv inconsistent for the %s potential" % p
                else:
                    assert (tevaldphi2-tphi2deriv)**2./tevaldphi2**2. < 10.**ttol, \
                        "Calculation of 2nd azimuthal derivative through _evaluate and phi2deriv inconsistent for the %s potential" % p
        continue
        #mixed radial,vertical
        if isinstance(tp,potential.planarPotential): 
            tevaldrz= tp(1.2,0.1,phi=0.1,dR=1,dz=1)
            trzderiv= tp.Rzderiv(1.2,0.1,phi=0.1)
        else:
            tevaldrz= tp(1.2,0.1,phi=0.1,dR=1,dz=1)
            trzderiv= tp.Rzderiv(1.2,0.1,phi=0.1)
        if not tevaldrz is None:
            if tevaldrz**2. < 10.**ttol:
                assert trzderiv*2. < 10.**ttol, \
                    "Calculation of mixed radial,vertical derivative through _evaluate and z2deriv inconsistent for the %s potential" % p
            else:
                assert (tevaldrz-trzderiv)**2./tevaldrz**2. < 10.**ttol, \
"Calculation of mixed radial,vertical derivative through _evaluate and z2deriv inconsistent for the %s potential" % p
    #Finally test that much higher derivatives are not implemented
    try: tp(1.2,0.1,dR=4,dphi=10)
    except NotImplementedError: pass
    else: raise AssertionError('Higher-order derivative request in potential __call__ does not raise NotImplementedError')
    return None

# Test that the spherically radial force is correct
def test_rforce():
    # Spherical potentials: Rforce = rforce x R / r; zforce = rforce x z /r
    pp= potential.PlummerPotential(amp=2.,b=2.)
    R,z= 1.3, 0.4
    r= numpy.sqrt(R*R+z*z)
    assert numpy.fabs(pp.Rforce(R,z)*r/R-pp.rforce(R,z)) < 10.**-10., 'rforce does not behave as expected for spherical potentials'
    assert numpy.fabs(potential.evaluateRforces(pp,R,z)*r/R-potential.evaluaterforces(pp,R,z)) < 10.**-10., 'evaluaterforces does not behave as expected for spherical potentials'
    return None
    

# Check that the masses are calculated correctly for spherical potentials
def test_mass_spher():
    #PowerPotential close to Kepler should be very steep
    pp= potential.PowerSphericalPotential(amp=2.,alpha=2.999)
    kp= potential.KeplerPotential(amp=2.)
    assert numpy.fabs((((3.-2.999)/(4.*numpy.pi)*pp.mass(10.)-kp.mass(10.)))/kp.mass(10.)) < 10.**-2., "Mass for PowerSphericalPotential close to KeplerPotential is not close to KeplerPotential's mass"
    pp= potential.PowerSphericalPotential(amp=2.)
    #mass = amp x r^(3-alpha)
    tR= 1.
    assert numpy.fabs(pp.mass(tR,forceint=True)-pp._amp*tR**(3.-pp.alpha)) < 10.**-10., 'Mass for PowerSphericalPotential not as expected'
    tR= 2.
    assert numpy.fabs(pp.mass(tR,forceint=True)-pp._amp*tR**(3.-pp.alpha)) < 10.**-10., 'Mass for PowerSphericalPotential not as expected'
    tR= 20.
    assert numpy.fabs(pp.mass(tR,forceint=True)-pp._amp*tR**(3.-pp.alpha)) < 10.**-10., 'Mass for PowerSphericalPotential not as expected'
    #Test that for a cut-off potential, the mass far beyond the cut-off is 
    # 2pi rc^(3-alpha) gamma(1.5-alpha/2)
    pp= potential.PowerSphericalPotentialwCutoff(amp=2.)
    from scipy import special
    expecMass= 2.*pp._amp*numpy.pi*pp.rc**(3.-pp.alpha)*special.gamma(1.5-pp.alpha/2.)
    tR= 5.
    assert numpy.fabs((pp.mass(tR,forceint=True)-expecMass)/expecMass) < 10.**-6., 'Mass of PowerSphericalPotentialwCutoff far beyond the cut-off not as expected'
    tR= 15.
    assert numpy.fabs((pp.mass(tR,forceint=True)-expecMass)/expecMass) < 10.**-6., 'Mass of PowerSphericalPotentialwCutoff far beyond the cut-off not as expected'
    tR= 50.
    assert numpy.fabs((pp.mass(tR,forceint=True)-expecMass)/expecMass) < 10.**-6., 'Mass of PowerSphericalPotentialwCutoff far beyond the cut-off not as expected'
    #Jaffe and Hernquist both have finite masses, NFW diverges logarithmically
    jp= potential.JaffePotential(amp=2.,a=0.1)
    hp= potential.HernquistPotential(amp=2.,a=0.1)
    np= potential.NFWPotential(amp=2.,a=0.1)
    tR= 10.
    # Limiting behavior
    jaffemass= jp._amp*(1.-jp.a/tR)
    hernmass= hp._amp/2.*(1.-2.*hp.a/tR)
    nfwmass= np._amp*(numpy.log(tR/np.a)-1.+np.a/tR)
    assert numpy.fabs((jp.mass(tR,forceint=True)-jaffemass)/jaffemass) < 10.**-3., 'Limit mass for Jaffe potential not as expected'
    assert numpy.fabs((hp.mass(tR,forceint=True)-hernmass)/hernmass) < 10.**-3., 'Limit mass for Jaffe potential not as expected'
    assert numpy.fabs((np.mass(tR,forceint=True)-nfwmass)/nfwmass) < 10.**-2., 'Limit mass for NFW potential not as expected'
    tR= 200.
    # Limiting behavior, add z, to test that too
    jaffemass= jp._amp*(1.-jp.a/tR)
    hernmass= hp._amp/2.*(1.-2.*hp.a/tR)
    nfwmass= np._amp*(numpy.log(tR/np.a)-1.+np.a/tR)
    assert numpy.fabs((jp.mass(tR,forceint=True)-jaffemass)/jaffemass) < 10.**-6., 'Limit mass for Jaffe potential not as expected'
    assert numpy.fabs((hp.mass(tR,forceint=True)-hernmass)/hernmass) < 10.**-6., 'Limit mass for Jaffe potential not as expected'
    assert numpy.fabs((np.mass(tR,forceint=True)-nfwmass)/nfwmass) < 10.**-4., 'Limit mass for NFW potential not as expected'
    tR, tz= 200., 10.
    tr= numpy.sqrt(tR**2.+tz**2.)
    # Limiting behavior, add z, to test that too
    jaffemass= jp._amp*(1.-jp.a/tr)
    hernmass= hp._amp/2.*(1.-2.*hp.a/tr)
    nfwmass= np._amp*(numpy.log(tr/np.a)-1.+np.a/tr)
    assert numpy.fabs((jp.mass(tR,z=tz,forceint=False)-jaffemass)/jaffemass) < 10.**-6., 'Limit mass for Jaffe potential not as expected'
    assert numpy.fabs((hp.mass(tR,z=tz,forceint=False)-hernmass)/hernmass) < 10.**-6., 'Limit mass for Jaffe potential not as expected'
    assert numpy.fabs((np.mass(tR,z=tz,forceint=False)-nfwmass)/nfwmass) < 10.**-4., 'Limit mass for NFW potential not as expected'
    return None

# Check that the masses are implemented correctly for spherical potentials
def test_mass_spher_analytic():
    #TwoPowerSphericalPotentials all have explicitly implemented masses
    jp= potential.JaffePotential(amp=2.)
    hp= potential.HernquistPotential(amp=2.)
    np= potential.NFWPotential(amp=2.)
    tp= potential.TwoPowerSphericalPotential(amp=2.)
    tR= 2.
    assert numpy.fabs(jp.mass(tR,forceint=True)-jp.mass(tR)) < 10.**-10., 'Explicit mass does not agree with integral of the density for Jaffe potential'
    assert numpy.fabs(hp.mass(tR,forceint=True)-hp.mass(tR)) < 10.**-10., 'Explicit mass does not agree with integral of the density for Hernquist potential'
    assert numpy.fabs(np.mass(tR,forceint=True)-np.mass(tR)) < 10.**-10., 'Explicit mass does not agree with integral of the density for NFW potential'
    assert numpy.fabs(tp.mass(tR,forceint=True)-tp.mass(tR)) < 10.**-10., 'Explicit mass does not agree with integral of the density for TwoPowerSpherical potential'
    assert numpy.fabs(tp.mass(tR,forceint=True)-tp.mass(numpy.sqrt(tR**2.-1**2.),z=1.)) < 10.**-10., 'Explicit mass does not agree with integral of the density for TwoPowerSpherical potential, for not z is None'
    return None

# Check that the masses are calculated correctly for axisymmetric potentials
def test_mass_axi():
    #For Miyamoto-Nagai, we know that mass integrated over everything should be equal to amp, so
    mp= potential.MiyamotoNagaiPotential(amp=1.)
    assert numpy.fabs(mp.mass(200.,20.)-1.) < 0.01, 'Total mass of Miyamoto-Nagai potential w/ amp=1 is not equal to 1'
    #For a double-exponential disk potential, the 
    # mass(R,z) = amp x hR^2 x hz x (1-(1+R/hR)xe^(-R/hR)) x (1-e^(-Z/hz)
    dp= potential.DoubleExponentialDiskPotential(amp=2.)
    def dblexpmass(r,z,dp):
        return 4.*numpy.pi*dp._amp*dp._hr**2.*dp._hz*(1.-(1.+r/dp._hr)*numpy.exp(-r/dp._hr))*(1.-numpy.exp(-z/dp._hz))
    tR,tz= 0.01,0.01
    assert numpy.fabs((dp.mass(tR,tz,forceint=True)-dblexpmass(tR,tz,dp))/dblexpmass(tR,tz,dp)) < 10.**-10., 'Mass for DoubleExponentialDiskPotential incorrect'
    tR,tz= 0.1,0.05
    assert numpy.fabs((dp.mass(tR,tz,forceint=True)-dblexpmass(tR,tz,dp))/dblexpmass(tR,tz,dp)) < 10.**-10., 'Mass for DoubleExponentialDiskPotential incorrect'
    tR,tz= 1.,0.1
    assert numpy.fabs((dp.mass(tR,tz,forceint=True)-dblexpmass(tR,tz,dp))/dblexpmass(tR,tz,dp)) < 10.**-10., 'Mass for DoubleExponentialDiskPotential incorrect'
    tR,tz= 5.,0.1
    assert numpy.fabs((dp.mass(tR,tz,forceint=True)-dblexpmass(tR,tz,dp))/dblexpmass(tR,tz,dp)) < 10.**-10., 'Mass for DoubleExponentialDiskPotential incorrect'
    tR,tz= 5.,1.
    assert numpy.fabs((dp.mass(tR,tz,forceint=True)-dblexpmass(tR,tz,dp))/dblexpmass(tR,tz,dp)) < 10.**-10., 'Mass for DoubleExponentialDiskPotential incorrect'
    tR,tz= 100.,100.
    assert numpy.fabs((dp.mass(tR,tz,forceint=True)-dblexpmass(tR,tz,dp))/dblexpmass(tR,tz,dp)) < 10.**-6., 'Mass for DoubleExponentialDiskPotential incorrect'
    #Test that nonAxi raises error
    from galpy.orbit import Orbit
    mop= potential.MovingObjectPotential(Orbit([1.,0.1,1.1,0.1,0.,0.]))
    try: mop.mass(1.,0.)
    except NotImplementedError: pass
    else: raise AssertionError('mass for non-axisymmetric potential should have raised NotImplementedError, but did not')
    return None

# Check that toVertical and toPlanar work
def test_toVertical_toPlanar():
    #Grab all of the potentials
    pots= [p for p in dir(potential) 
           if ('Potential' in p and not 'plot' in p and not 'RZTo' in p 
               and not 'FullTo' in p and not 'toPlanar' in p
               and not 'evaluate' in p)]
    rmpots= ['Potential','MWPotential','MWPotential2014',
             'MovingObjectPotential',
             'interpRZPotential', 'linearPotential', 'planarAxiPotential',
             'planarPotential', 'verticalPotential','PotentialError',
             'SnapshotRZPotential','InterpSnapshotRZPotential']
    if False: #_TRAVIS: #travis CI
        rmpots.append('DoubleExponentialDiskPotential')
        rmpots.append('RazorThinExponentialDiskPotential')
    for p in rmpots:
        pots.remove(p)
    for p in pots:
        #Setup instance of potential
        try:
            tclass= getattr(potential,p)
        except AttributeError:
            tclass= getattr(sys.modules[__name__],p)
        tp= tclass()
        if not hasattr(tp,'normalize'): continue #skip these
        tp.normalize(1.)
        if isinstance(tp,potential.linearPotential) or \
                isinstance(tp,potential.planarPotential):
            continue
        tpp= tp.toPlanar()
        assert isinstance(tpp,potential.planarPotential), \
            "Conversion into planar potential of potential %s fails" % p
        tlp= tp.toVertical(1.)
        assert isinstance(tlp,potential.linearPotential), \
            "Conversion into linear potential of potential %s fails" % p

def test_RZToplanarPotential():
    lp= potential.LogarithmicHaloPotential(normalize=1.)
    plp= potential.RZToplanarPotential(lp)
    assert isinstance(plp,potential.planarPotential), 'Running an RZPotential through RZToplanarPotential does not produce a planarPotential'
    #Check that a planarPotential through RZToplanarPotential is still planar
    pplp= potential.RZToplanarPotential(lp)
    assert isinstance(pplp,potential.planarPotential), 'Running a planarPotential through RZToplanarPotential does not produce a planarPotential'
    try:
        plp= potential.RZToplanarPotential('something else')
    except potential.PotentialError:
        pass
    else:
        raise AssertionError('Using RZToplanarPotential with a string rather than an RZPotential or a planarPotential did not raise PotentialError')
    return None

def test_toPlanarPotential():
    tnp= potential.TriaxialNFWPotential(normalize=1.,b=0.5)
    ptnp= potential.toPlanarPotential(tnp)
    assert isinstance(ptnp,potential.planarPotential), 'Running a non-axisymmetric Potential through toPlanarPotential does not produce a planarPotential'
    # Also for list
    ptnp= potential.toPlanarPotential([tnp])
    assert isinstance(ptnp[0],potential.planarPotential), 'Running a non-axisymmetric Potential through toPlanarPotential does not produce a planarPotential'
    #Check that a planarPotential through toPlanarPotential is still planar
    pptnp= potential.toPlanarPotential(tnp)
    assert isinstance(pptnp,potential.planarPotential), 'Running a planarPotential through toPlanarPotential does not produce a planarPotential'
    try:
        ptnp= potential.toPlanarPotential('something else')
    except potential.PotentialError:
        pass
    else:
        raise AssertionError('Using toPlanarPotential with a string rather than an Potential or a planarPotential did not raise PotentialError')
    return None

# Sanity check the derivative of the rotation curve and the frequencies in the plane
def test_dvcircdR_omegac_epifreq_rl_vesc():
    #Derivative of rotation curve
    #LogarithmicHaloPotential: rotation everywhere flat
    lp= potential.LogarithmicHaloPotential(normalize=1.)
    assert lp.dvcircdR(1.)**2. < 10.**-16., \
        "LogarithmicHaloPotential's rotation curve is not flat at R=1"
    assert lp.dvcircdR(0.5)**2. < 10.**-16., \
        "LogarithmicHaloPotential's rotation curve is not flat at R=0.5"
    assert lp.dvcircdR(2.)**2. < 10.**-16., \
        "LogarithmicHaloPotential's rotation curve is not flat at R=2"
    #Kepler potential, vc = vc_0(R/R0)^-0.5 -> dvcdR= -0.5 vc_0 (R/R0)**-1.5
    kp= potential.KeplerPotential(normalize=1.)
    assert (kp.dvcircdR(1.)+0.5)**2. < 10.**-16., \
        "KeplerPotential's rotation curve is not what it should be at R=1"
    assert (kp.dvcircdR(0.5)+0.5**-0.5)**2. < 10.**-16., \
        "KeplerPotential's rotation curve is not what it should be at R=0.5"
    assert (kp.dvcircdR(2.)+0.5**2.5)**2. < 10.**-16., \
        "KeplerPotential's rotation curve is not what it should be at R=2"
    #Rotational frequency
    assert (lp.omegac(1.)-1.)**2. < 10.**-16., \
        "LogarithmicHalo's rotational frequency is off at R=1"
    assert (lp.omegac(0.5)-2.)**2. < 10.**-16., \
        "LogarithmicHalo's rotational frequency is off at R=0.5"
    assert (lp.omegac(2.)-0.5)**2. < 10.**-16., \
        "LogarithmicHalo's rotational frequency is off at R=2"
    assert (lp.toPlanar().omegac(2.)-0.5)**2. < 10.**-16., \
        "LogarithmicHalo's rotational frequency is off at R=2 through planarPotential"
    #Epicycle frequency, flat rotation curve
    assert (lp.epifreq(1.)-numpy.sqrt(2.)*lp.omegac(1.))**2. < 10.**-16., \
        "LogarithmicHalo's epicycle and rotational frequency are inconsistent with kappa = sqrt(2) Omega at R=1"
    assert (lp.epifreq(0.5)-numpy.sqrt(2.)*lp.omegac(0.5))**2. < 10.**-16., \
        "LogarithmicHalo's epicycle and rotational frequency are inconsistent with kappa = sqrt(2) Omega at R=0.5"
    assert (lp.epifreq(2.0)-numpy.sqrt(2.)*lp.omegac(2.0))**2. < 10.**-16., \
        "LogarithmicHalo's epicycle and rotational frequency are inconsistent with kappa = sqrt(2) Omega at R=2"
    assert (lp.toPlanar().epifreq(2.0)-numpy.sqrt(2.)*lp.omegac(2.0))**2. < 10.**-16., \
        "LogarithmicHalo's epicycle and rotational frequency are inconsistent with kappa = sqrt(2) Omega at R=, through planar2"
    #Epicycle frequency, Kepler
    assert (kp.epifreq(1.)-kp.omegac(1.))**2. < 10.**-16., \
        "KeplerPotential's epicycle and rotational frequency are inconsistent with kappa = Omega at R=1"
    assert (kp.epifreq(0.5)-kp.omegac(0.5))**2. < 10.**-16., \
        "KeplerPotential's epicycle and rotational frequency are inconsistent with kappa = Omega at R=0.5"
    assert (kp.epifreq(2.)-kp.omegac(2.))**2. < 10.**-16., \
        "KeplerPotential's epicycle and rotational frequency are inconsistent with kappa = Omega at R=2"
    #Check radius of circular orbit, Kepler
    assert (kp.rl(1.)-1.)**2. < 10.**-16., \
        "KeplerPotential's radius of a circular orbit is wrong at Lz=1."
    assert (kp.rl(0.5)-1./4.)**2. < 10.**-16., \
        "KeplerPotential's radius of a circular orbit is wrong at Lz=0.5"
    assert (kp.rl(2.)-4.)**2. < 10.**-16., \
        "KeplerPotential's radius of a circular orbit is wrong at Lz=2."
    #Check radius of circular orbit, PowerSphericalPotential with close-to-flat rotation curve
    pp= potential.PowerSphericalPotential(alpha=1.8,normalize=1.)
    assert (pp.rl(1.)-1.)**2. < 10.**-16., \
        "PowerSphericalPotential's radius of a circular orbit is wrong at Lz=1."
    assert (pp.rl(0.5)-0.5**(10./11.))**2. < 10.**-16., \
        "PowerSphericalPotential's radius of a circular orbit is wrong at Lz=0.5"
    assert (pp.rl(2.)-2.**(10./11.))**2. < 10.**-16., \
        "PowerSphericalPotential's radius of a circular orbit is wrong at Lz=2."
    #Check radius of circular orbit, PowerSphericalPotential with steeper rotation curve
    pp= potential.PowerSphericalPotential(alpha=0.5,normalize=1.)
    assert (pp.rl(1.)-1.)**2. < 10.**-16., \
        "PowerSphericalPotential's radius of a circular orbit is wrong at Lz=1."
    assert (pp.rl(0.0625)-0.0625**(4./7.))**2. < 10.**-16., \
        "PowerSphericalPotential's radius of a circular orbit is wrong at Lz=0.0625"
    assert (pp.rl(16.)-16.**(4./7.))**2. < 10.**-16., \
        "PowerSphericalPotential's radius of a circular orbit is wrong at Lz=16."
    #Escape velocity of Kepler potential
    assert (kp.vesc(1.)**2.-2.)**2. < 10.**-16., \
        "KeplerPotential's escape velocity is wrong at R=1"
    assert (kp.vesc(0.5)**2.-2.*kp.vcirc(0.5)**2.)**2. < 10.**-16., \
        "KeplerPotential's escape velocity is wrong at R=0.5"
    assert (kp.vesc(2.)**2.-2.*kp.vcirc(2.)**2.)**2. < 10.**-16., \
        "KeplerPotential's escape velocity is wrong at R=2"
    assert (kp.toPlanar().vesc(2.)**2.-2.*kp.vcirc(2.)**2.)**2. < 10.**-16., \
        "KeplerPotential's escape velocity is wrong at R=2, through planar"
    # W/ different interface
    assert (kp.vcirc(1.)-potential.vcirc(kp,1.))**2. < 10.**-16., \
        "KeplerPotential's circular velocity does not agree between kp.vcirc and vcirc(kp)"
    assert (kp.vcirc(1.)-potential.vcirc(kp.toPlanar(),1.))**2. < 10.**-16., \
        "KeplerPotential's circular velocity does not agree between kp.vcirc and vcirc(kp.toPlanar)"
    assert (kp.vesc(1.)-potential.vesc(kp,1.))**2. < 10.**-16., \
        "KeplerPotential's escape velocity does not agree between kp.vesc and vesc(kp)"
    assert (kp.vesc(1.)-potential.vesc(kp.toPlanar(),1.))**2. < 10.**-16., \
        "KeplerPotential's escape velocity does not agree between kp.vesc and vesc(kp.toPlanar)"
    return None

def test_vcirc_phi_axi():
    # Test that giving phi to vcirc for an axisymmetric potential doesn't
    # affect the answer
    kp= potential.KeplerPotential(normalize=1.)
    phis= numpy.linspace(0.,numpy.pi,101)
    vcs= numpy.array([kp.vcirc(1.,phi) for phi in phis])
    assert numpy.all(numpy.fabs(vcs-1.) < 10.**-8.), 'Setting phi= in vcirc for axisymmetric potential gives different answers for different phi'
    # One at a different radius
    R= 0.5
    vcs= numpy.array([kp.vcirc(R,phi) for phi in phis])
    assert numpy.all(numpy.fabs(vcs-kp.vcirc(R)) < 10.**-8.), 'Setting phi= in vcirc for axisymmetric potential gives different answers for different phi'
    return None

def test_vcirc_phi_nonaxi():
    # Test that giving phi to vcirc for a non-axisymmetric potential does
    # affect the answer
    tnp= potential.TriaxialNFWPotential(b=0.4,normalize=1.)
    # limited phi range
    phis= numpy.linspace(numpy.pi/5.,numpy.pi/2.,5)
    vcs= numpy.array([tnp.vcirc(1.,phi) for phi in phis])
    assert numpy.all(numpy.fabs(vcs-1.) > 0.01), 'Setting phi= in vcirc for axisymmetric potential does not give different answers for different phi'
    # One at a different radius
    R= 0.5
    vcs= numpy.array([tnp.vcirc(R,phi) for phi in phis])
    assert numpy.all(numpy.fabs(vcs-tnp.vcirc(R,phi=0.)) > 0.01), 'Setting phi= in vcirc for axisymmetric potential does not give different answers for different phi'
    return None

def test_vcirc_vesc_special():
    #Test some special cases of vcirc and vesc
    dp= potential.DehnenBarPotential()
    try:
        potential.plotRotcurve([dp])
    except (AttributeError,potential.PotentialError): #should be raised
        pass
    else:
        raise AssertionError("plotRotcurve for non-axisymmetric potential should have raised AttributeError, but didn't")
    try:
        potential.plotEscapecurve([dp])
    except AttributeError: #should be raised
        pass
    else:
        raise AssertionError("plotEscapecurve for non-axisymmetric potential should have raised AttributeError, but didn't")
    lp= potential.LogarithmicHaloPotential(normalize=1.)
    assert numpy.fabs(potential.calcRotcurve(lp,0.8)-lp.vcirc(0.8)) < 10.**-16., 'Circular velocity calculated with calcRotcurve not the same as that calculated with vcirc'
    assert numpy.fabs(potential.calcEscapecurve(lp,0.8)-lp.vesc(0.8)) < 10.**-16., 'Escape velocity calculated with calcEscapecurve not the same as that calculated with vcirc'
    return None        

def test_lindbladR():
    lp= potential.LogarithmicHaloPotential(normalize=1.)
    assert numpy.fabs(lp.lindbladR(0.5,'corotation')-2.) < 10.**-10., 'Location of co-rotation resonance is wrong for LogarithmicHaloPotential'
    assert numpy.fabs(lp.omegac(lp.lindbladR(0.5,2))-2./(2.-numpy.sqrt(2.))*0.5) < 10.**-14., 'Location of m=2 resonance is wrong for LogarithmicHaloPotential'
    assert numpy.fabs(lp.omegac(lp.lindbladR(0.5,-2))+2./(-2.-numpy.sqrt(2.))*0.5) < 10.**-14., 'Location of m=-2 resonance is wrong for LogarithmicHaloPotential'
    #Also through general interface
    assert numpy.fabs(lp.omegac(potential.lindbladR(lp,0.5,-2))+2./(-2.-numpy.sqrt(2.))*0.5) < 10.**-14., 'Location of m=-2 resonance is wrong for LogarithmicHaloPotential'
    #Also for planar
    assert numpy.fabs(lp.omegac(lp.toPlanar().lindbladR(0.5,-2))+2./(-2.-numpy.sqrt(2.))*0.5) < 10.**-14., 'Location of m=-2 resonance is wrong for LogarithmicHaloPotential'
    #Test non-existent ones
    mp= potential.MiyamotoNagaiPotential(normalize=1.,a=0.3)
    assert mp.lindbladR(3.,2) is None, 'MiyamotoNagai w/ OmegaP=3 should not have a inner m=2 LindbladR'
    assert mp.lindbladR(6.,'corotation') is None, 'MiyamotoNagai w/ OmegaP=6 should not have a inner m=2 LindbladR'
    #Test error
    try:
        lp.lindbladR(0.5,'wrong resonance')
    except IOError:
        pass
    else:
        raise AssertionError("lindbladR w/ wrong m input should have raised IOError, but didn't")
    return None

def test_vterm():
    lp= potential.LogarithmicHaloPotential(normalize=1.)
    assert numpy.fabs(lp.vterm(30.,deg=True)-0.5*(lp.omegac(0.5)-1.)) < 10.**-10., 'vterm for LogarithmicHaloPotential at l=30 is incorrect'
    assert numpy.fabs(lp.vterm(numpy.pi/3.,deg=False)-numpy.sqrt(3.)/2.*(lp.omegac(numpy.sqrt(3.)/2.)-1.)) < 10.**-10., 'vterm for LogarithmicHaloPotential at l=60 in rad is incorrect'
    #Also using general interface
    assert numpy.fabs(potential.vterm(lp,30.,deg=True)-0.5*(lp.omegac(0.5)-1.)) < 10.**-10., 'vterm for LogarithmicHaloPotential at l=30 is incorrect'
    assert numpy.fabs(potential.vterm(lp,numpy.pi/3.,deg=False)-numpy.sqrt(3.)/2.*(lp.omegac(numpy.sqrt(3.)/2.)-1.)) < 10.**-10., 'vterm for LogarithmicHaloPotential at l=60 in rad is incorrect'
    return None

def test_flattening():
    #Simple tests: LogarithmicHalo
    qs= [0.75,1.,1.25]
    for q in qs:
        lp= potential.LogarithmicHaloPotential(normalize=1.,q=q)
        assert (lp.flattening(1.,0.001)-q)**2. < 10.**-16., \
            "Flattening of LogarithmicHaloPotential w/ q= %f is not equal to q  at (R,z) = (1.,0.001)" % q
        assert (lp.flattening(1.,0.1)-q)**2. < 10.**-16., \
            "Flattening of LogarithmicHaloPotential w/ q= %f is not equal to q  at (R,z) = (1.,0.1)" % q
        assert (lp.flattening(0.5,0.001)-q)**2. < 10.**-16., \
            "Flattening of LogarithmicHaloPotential w/ q= %f is not equal to q  at (R,z) = (0.5,0.001)" % q
        assert (lp.flattening(0.5,0.1)-q)**2. < 10.**-16., \
            "Flattening of LogarithmicHaloPotential w/ q= %f is not equal to q  at (R,z) = (0.5,0.1)" % q
        #One test with the general interface
        assert (potential.flattening(lp,0.5,0.1)-q)**2. < 10.**-16., \
            "Flattening of LogarithmicHaloPotential w/ q= %f is not equal to q  at (R,z) = (0.5,0.1), through potential.flattening" % q
    #Check some spherical potentials
    kp= potential.KeplerPotential(normalize=1.)
    assert (kp.flattening(1.,0.02)-1.)**2. < 10.**-16., \
        "Flattening of KeplerPotential is not equal to 1 at (R,z) = (1.,0.02)"
    np= potential.NFWPotential(normalize=1.,a=5.)
    assert (np.flattening(1.,0.02)-1.)**2. < 10.**-16., \
        "Flattening of NFWPotential is not equal to 1 at (R,z) = (1.,0.02)"
    hp= potential.HernquistPotential(normalize=1.,a=5.)
    assert (hp.flattening(1.,0.02)-1.)**2. < 10.**-16., \
        "Flattening of HernquistPotential is not equal to 1 at (R,z) = (1.,0.02)"
    #Disk potentials should be oblate everywhere
    mp= potential.MiyamotoNagaiPotential(normalize=1.,a=0.5,b=0.05)
    assert mp.flattening(1.,0.1) <= 1., \
        "Flattening of MiyamotoNagaiPotential w/ a=0.5, b=0.05 is > 1 at (R,z) = (1.,0.1)"
    assert mp.flattening(1.,2.) <= 1., \
        "Flattening of MiyamotoNagaiPotential w/ a=0.5, b=0.05 is > 1 at (R,z) = (1.,2.)"
    assert mp.flattening(3.,3.) <= 1., \
        "Flattening of MiyamotoNagaiPotential w/ a=0.5, b=0.05 is > 1 at (R,z) = (3.,3.)"
    return None

def test_verticalfreq():
    #For spherical potentials, vertical freq should be equal to rotational freq
    lp= potential.LogarithmicHaloPotential(normalize=1.,q=1.)
    kp= potential.KeplerPotential(normalize=1.)
    np= potential.NFWPotential(normalize=1.)
    bp= potential.BurkertPotential(normalize=1.)
    rs= numpy.linspace(0.2,2.,21)
    for r in rs:
        assert numpy.fabs(lp.verticalfreq(r)-lp.omegac(r)) < 10.**-10., \
            'Verticalfreq for spherical potential does not equal rotational freq'
        assert numpy.fabs(kp.verticalfreq(r)-kp.omegac(r)) < 10.**-10., \
            'Verticalfreq for spherical potential does not equal rotational freq'
        #Through general interface
        assert numpy.fabs(potential.verticalfreq(np,r)-np.omegac(r)) < 10.**-10., \
            'Verticalfreq for spherical potential does not equal rotational freq'
        assert numpy.fabs(potential.verticalfreq([bp],r)-bp.omegac(r)) < 10.**-10., \
            'Verticalfreq for spherical potential does not equal rotational freq'
    #For Double-exponential disk potential, epi^2+vert^2-2*rot^2 =~ 0 (explicitly, because we use a Kepler potential)
    if True: #not _TRAVIS:
        dp= potential.DoubleExponentialDiskPotential(normalize=1.,hr=0.05,hz=0.01)
        assert numpy.fabs(dp.epifreq(1.)**2.+dp.verticalfreq(1.)**2.-2.*dp.omegac(1.)**2.) < 10.**-6., 'epi^2+vert^2-2*rot^2 !=~ 0 for dblexp potential, very far from center'
        #Closer to the center, this becomes the Poisson eqn.
        assert numpy.fabs(dp.epifreq(.125)**2.+dp.verticalfreq(.125)**2.-2.*dp.omegac(.125)**2.-4.*numpy.pi*dp.dens(0.125,0.))/4./numpy.pi/dp.dens(0.125,0.) < 10.**-3., 'epi^2+vert^2-2*rot^2 !=~ dens for dblexp potential'
    return None

def test_planar_nonaxi():
    dp= potential.DehnenBarPotential()
    try:
        potential.evaluateplanarPotentials(dp,1.)
    except potential.PotentialError:
        pass
    else:
        raise AssertionError('evaluateplanarPotentials for non-axisymmetric potential w/o specifying phi did not raise PotentialError')
    try:
        potential.evaluateplanarRforces(dp,1.)
    except potential.PotentialError:
        pass
    else:
        raise AssertionError('evaluateplanarRforces for non-axisymmetric potential w/o specifying phi did not raise PotentialError')
    try:
        potential.evaluateplanarphiforces(dp,1.)
    except potential.PotentialError:
        pass
    else:
        raise AssertionError('evaluateplanarphiforces for non-axisymmetric potential w/o specifying phi did not raise PotentialError')
    try:
        potential.evaluateplanarR2derivs(dp,1.)
    except potential.PotentialError:
        pass
    else:
        raise AssertionError('evaluateplanarR2derivs for non-axisymmetric potential w/o specifying phi did not raise PotentialError')
    return None

def test_ExpDisk_special():
    #Test some special cases for the ExponentialDisk potentials
    #if _TRAVIS: return None
    #Test that array input works
    dp= potential.DoubleExponentialDiskPotential(normalize=1.)
    rs= numpy.linspace(0.1,2.11)
    zs= numpy.ones_like(rs)*0.1
    #Potential itself
    dpevals= numpy.array([dp(r,z) for (r,z) in zip(rs,zs)])
    assert numpy.all(numpy.fabs(dp(rs,zs)-dpevals) < 10.**-10.), \
        'DoubleExppnentialDiskPotential evaluation does not work as expected for array inputs'
    #Rforce
    dpevals= numpy.array([dp.Rforce(r,z) for (r,z) in zip(rs,zs)])
    assert numpy.all(numpy.fabs(dp.Rforce(rs,zs)-dpevals) < 10.**-10.), \
        'DoubleExppnentialDiskPotential Rforce evaluation does not work as expected for array inputs'
    #zforce
    dpevals= numpy.array([dp.zforce(r,z) for (r,z) in zip(rs,zs)])
    assert numpy.all(numpy.fabs(dp.zforce(rs,zs)-dpevals) < 10.**-10.), \
        'DoubleExppnentialDiskPotential zforce evaluation does not work as expected for array inputs'
    #R2deriv
    dpevals= numpy.array([dp.R2deriv(r,z) for (r,z) in zip(rs,zs)])
    assert numpy.all(numpy.fabs(dp.R2deriv(rs,zs)-dpevals) < 10.**-10.), \
        'DoubleExppnentialDiskPotential R2deriv evaluation does not work as expected for array inputs'
    #z2deriv
    dpevals= numpy.array([dp.z2deriv(r,z) for (r,z) in zip(rs,zs)])
    assert numpy.all(numpy.fabs(dp.z2deriv(rs,zs)-dpevals) < 10.**-10.), \
        'DoubleExppnentialDiskPotential z2deriv evaluation does not work as expected for array inputs'
    #Rzderiv
    dpevals= numpy.array([dp.Rzderiv(r,z) for (r,z) in zip(rs,zs)])
    assert numpy.all(numpy.fabs(dp.Rzderiv(rs,zs)-dpevals) < 10.**-10.), \
        'DoubleExppnentialDiskPotential Rzderiv evaluation does not work as expected for array inputs'
    #Check the PotentialError for z=/=0 evaluation of R2deriv of RazorThinDiskPotential
    rp= potential.RazorThinExponentialDiskPotential(normalize=1.)
    try: rp.R2deriv(1.,0.1)
    except potential.PotentialError: pass
    else: raise AssertionError("RazorThinExponentialDiskPotential's R2deriv did not raise AttributeError for z=/= 0 input")
    return None

def test_MovingObject_density():
    mp= mockMovingObjectPotential()
    #Just test that the density far away from the object is close to zero
    assert numpy.fabs(mp.dens(5.,0.)) < 10.**-8., 'Density far away from MovingObject is not close to zero'
    return None

# Test that MWPotential is what it's supposed to be
def test_MWPotential2014():
    pot= potential.MWPotential2014
    V0, R0= 220., 8.
    #Check the parameters of the bulge
    assert pot[0].rc == 1.9/R0, "MWPotential2014's bulge cut-off radius is incorrect"
    assert pot[0].alpha == 1.8, "MWPotential2014's bulge power-law exponent is incorrect"
    assert numpy.fabs(pot[0].Rforce(1.,0.)+0.05) < 10.**-14., "MWPotential2014's bulge amplitude is incorrect"
    #Check the parameters of the disk
    assert numpy.fabs(pot[1]._a-3./R0) < 10.**-14., "MWPotential2014's disk scale length is incorrect"
    assert numpy.fabs(pot[1]._b-0.28/R0) < 10.**-14., "MWPotential2014's disk scale heigth is incorrect"
    assert numpy.fabs(pot[1].Rforce(1.,0.)+0.60) < 10.**-14., "MWPotential2014's disk amplitude is incorrect"
    #Check the parameters of the halo
    assert numpy.fabs(pot[2].a-16./R0) < 10.**-14., "MWPotential2014's halo scale radius is incorrect"
    assert numpy.fabs(pot[2].Rforce(1.,0.)+0.35) < 10.**-14., "MWPotential2014's halo amplitude is incorrect"
    return None

# Test that the virial setup of NFW works
def test_NFW_virialsetup_wrtmeanmatter():
    H, Om, overdens, wrtcrit= 71., 0.32, 201., False
    ro, vo= 220., 8.
    conc, mvir= 12., 1.1
    np= potential.NFWPotential(conc=conc,mvir=mvir,vo=vo,ro=ro,
                               H=H,Om=Om,overdens=overdens,
                               wrtcrit=wrtcrit)
    assert numpy.fabs(conc-np.conc(H=H,Om=Om,overdens=overdens,
                                   wrtcrit=wrtcrit)) < 10.**-6., "NFWPotential virial setup's concentration does not work"
    assert numpy.fabs(mvir-np.mvir(H=H,Om=Om,overdens=overdens,
                                   wrtcrit=wrtcrit)/10.**12.) < 10.**-6., "NFWPotential virial setup's virial mass does not work"
    return None

def test_NFW_virialsetup_wrtcrit():
    H, Om, overdens, wrtcrit= 71., 0.32, 201., True
    ro, vo= 220., 8.
    conc, mvir= 12., 1.1
    np= potential.NFWPotential(conc=conc,mvir=mvir,vo=vo,ro=ro,
                               H=H,Om=Om,overdens=overdens,
                               wrtcrit=wrtcrit)
    assert numpy.fabs(conc-np.conc(H=H,Om=Om,overdens=overdens,
                                   wrtcrit=wrtcrit)) < 10.**-6., "NFWPotential virial setup's concentration does not work"
    assert numpy.fabs(mvir-np.mvir(H=H,Om=Om,overdens=overdens,
                                   wrtcrit=wrtcrit)/10.**12.) < 10.**-6., "NFWPotential virial setup's virial mass does not work"
    return None

def test_TriaxialNFW_virialsetup_wrtmeanmatter():
    H, Om, overdens, wrtcrit= 71., 0.32, 201., False
    ro, vo= 220., 8.
    conc, mvir= 12., 1.1
    np= potential.NFWPotential(conc=conc,mvir=mvir,vo=vo,ro=ro,
                               H=H,Om=Om,overdens=overdens,
                               wrtcrit=wrtcrit)
    tnp= potential.TriaxialNFWPotential(b=0.3,c=0.7,
                                        conc=conc,mvir=mvir,vo=vo,ro=ro,
                                        H=H,Om=Om,overdens=overdens,
                                        wrtcrit=wrtcrit)
    assert numpy.fabs(np.a-tnp.a) < 10.**-10., "TriaxialNFWPotential virial setup's concentration does not work"
    assert numpy.fabs(np._amp-tnp._amp) < 10.**-6., "TriaxialNFWPotential virial setup's virial mass does not work"
    return None

def test_TriaxialNFW_virialsetup_wrtcrit():
    H, Om, overdens, wrtcrit= 71., 0.32, 201., True
    ro, vo= 220., 8.
    conc, mvir= 12., 1.1
    np= potential.NFWPotential(conc=conc,mvir=mvir,vo=vo,ro=ro,
                               H=H,Om=Om,overdens=overdens,
                               wrtcrit=wrtcrit)
    tnp= potential.TriaxialNFWPotential(b=0.3,c=0.7,
                                        conc=conc,mvir=mvir,vo=vo,ro=ro,
                                        H=H,Om=Om,overdens=overdens,
                                        wrtcrit=wrtcrit)
    assert numpy.fabs(np.a-tnp.a) < 10.**-10., "TriaxialNFWPotential virial setup's concentration does not work"
    assert numpy.fabs(np._amp-tnp._amp) < 10.**-6., "TriaxialNFWPotential virial setup's virial mass does not work"
    return None

def test_conc_attributeerror():
    pp= potential.PowerSphericalPotential(normalize=1.)
    #This potential doesn't have a scale, so we cannot calculate the concentration
    try: pp.conc(220.,8.)
    except AttributeError: pass
    else: raise AssertionError('conc function for potential w/o scale did not raise AttributeError')
    return None

def test_mvir_attributeerror():
    mp= potential.MiyamotoNagaiPotential(normalize=1.)
    #Don't think I will ever implement the virial radius for this
    try: mp.mvir(220.,8.)
    except AttributeError: pass
    else: raise AssertionError('mvir function for potential w/o rvir did not raise AttributeError')
    return None

def test_LinShuReductionFactor():
    #Test that the LinShuReductionFactor is implemented correctly, by comparing to figure 1 in Lin & Shu (1966)
    from galpy.potential import LinShuReductionFactor, \
        LogarithmicHaloPotential, omegac, epifreq
    lp= LogarithmicHaloPotential(normalize=1.) #work in flat rotation curve
    #nu^2 = 0.2, x=4 for m=2,sigmar=0.1 
    # w/ nu = m(OmegaP-omegac)/epifreq, x=sr^2*k^2/epifreq^2
    R,m,sr = 0.9,2.,0.1
    tepi, tomegac= epifreq(lp,R), omegac(lp,R)
    OmegaP= tepi*numpy.sqrt(0.2)/m+tomegac #leads to nu^2 = 0.2
    k= numpy.sqrt(4.)*tepi/sr
    assert numpy.fabs(LinShuReductionFactor(lp,R,sr,m=m,k=k,OmegaP=OmegaP)-0.18) < 0.01, 'LinShuReductionFactor does not agree w/ Figure 1 from Lin & Shu (1966)'
    #nu^2 = 0.8, x=10
    OmegaP= tepi*numpy.sqrt(0.8)/m+tomegac #leads to nu^2 = 0.8
    k= numpy.sqrt(10.)*tepi/sr
    assert numpy.fabs(LinShuReductionFactor(lp,R,sr,m=m,k=k,OmegaP=OmegaP)-0.04) < 0.01, 'LinShuReductionFactor does not agree w/ Figure 1 from Lin & Shu (1966)'   
    #Similar test, but using a nonaxiPot= input
    from galpy.potential import SteadyLogSpiralPotential
    sp= SteadyLogSpiralPotential(m=2.,omegas=OmegaP,alpha=k*R)
    assert numpy.fabs(LinShuReductionFactor(lp,R,sr,nonaxiPot=sp)-0.04) < 0.01, 'LinShuReductionFactor does not agree w/ Figure 1 from Lin & Shu (1966)'   
    #Test exception
    try:
        LinShuReductionFactor(lp,R,sr)
    except IOError: pass
    else: raise AssertionError("LinShuReductionFactor w/o nonaxiPot set or k=,m=,OmegaP= set did not raise IOError")
    return None

def test_nemoaccname():
    #There is no real good way to test this (I think), so I'm just testing to
    #what I think is the correct output now to make sure this isn't 
    #accidentally changed
    # Log
    lp= potential.LogarithmicHaloPotential(normalize=1.)
    assert lp.nemo_accname() == 'LogPot', "Logarithmic potential's NEMO name incorrect"
    # NFW
    np= potential.NFWPotential(normalize=1.)
    assert np.nemo_accname() == 'NFW', "NFW's NEMO name incorrect"
    # Miyamoto-Nagai
    mp= potential.MiyamotoNagaiPotential(normalize=1.)
    assert mp.nemo_accname() == 'MiyamotoNagai', "MiyamotoNagai's NEMO name incorrect"
    # Power-spherical w/ cut-off
    pp= potential.PowerSphericalPotentialwCutoff(normalize=1.)
    assert pp.nemo_accname() == 'PowSphwCut', "Power-spherical potential w/ cuto-ff's NEMO name incorrect"
    # MN3ExponentialDiskPotential
    mp= potential.MN3ExponentialDiskPotential(normalize=1.)
    assert mp.nemo_accname() == 'MiyamotoNagai+MiyamotoNagai+MiyamotoNagai', "MN3ExponentialDiskPotential's NEMO name incorrect"
    # Plummer
    pp= potential.PlummerPotential(normalize=1.)
    assert pp.nemo_accname() == 'Plummer', "PlummerPotential's NEMO name incorrect"
    return None

def test_nemoaccnamepars_attributeerror():
    # Use BurkertPotential (unlikely that I would implement that one in NEMO soon)
    bp= potential.BurkertPotential(normalize=1.)
    try: bp.nemo_accname()
    except AttributeError: pass
    else:
        raise AssertionError('nemo_accname for potential w/o accname does not raise AttributeError')
    try: bp.nemo_accpars(220.,8.)
    except AttributeError: pass
    else:
        raise AssertionError('nemo_accpars for potential w/o accname does not raise AttributeError')
    return None

def test_nemoaccnames():
    # Just test MWPotential2014 and a single potential
    # MWPotential2014
    assert potential.nemo_accname(potential.MWPotential2014) == 'PowSphwCut+MiyamotoNagai+NFW', "MWPotential2014's NEMO name is incorrect"
    # Power-spherical w/ cut-off
    pp= potential.PowerSphericalPotentialwCutoff(normalize=1.)
    assert potential.nemo_accname(pp) == 'PowSphwCut', "Power-spherical potential w/ cut-off's NEMO name incorrect"
    return None

def test_nemoaccpars():
    # Log
    lp= potential.LogarithmicHaloPotential(amp=2.,core=3.,q=27.) #completely ridiculous, but tests scalings
    vo, ro= 2., 3.
    vo/= 1.0227121655399913
    ap= lp.nemo_accpars(vo,ro).split(',')
    assert numpy.fabs(float(ap[0])-0) < 10.**-8., "Logarithmic potential's NEMO accpars incorrect"
    assert numpy.fabs(float(ap[1])-8.0) < 10.**-8., "Logarithmic potential's NEMO accpars incorrect"
    assert numpy.fabs(float(ap[2])-729.0) < 10.**-8., "Logarithmic potential's NEMO accpars incorrect"
    assert numpy.fabs(float(ap[3])-1.0) < 10.**-8., "Logarithmic potential's NEMO accpars incorrect"
    assert numpy.fabs(float(ap[4])-27.0) < 10.**-8., "Logarithmic potential's NEMO accpars incorrect"
    # Miyamoto-Nagai
    mp= potential.MiyamotoNagaiPotential(amp=3.,a=2.,b=5.)
    vo, ro= 7., 9.
    vo/= 1.0227121655399913
    ap= mp.nemo_accpars(vo,ro).split(',')
    assert numpy.fabs(float(ap[0])-0) < 10.**-8., "MiyamotoNagai's NEMO accpars incorrect"
    assert numpy.fabs(float(ap[1])-1323.0) < 10.**-5., "MiyamotoNagai's NEMO accpars incorrect"
    assert numpy.fabs(float(ap[2])-18.0) < 10.**-8., "MiyamotoNagai's NEMO accpars incorrect"
    assert numpy.fabs(float(ap[3])-45.0) < 10.**-8., "MiyamotoNagai's NEMO accpars incorrect"
    # Power-spherical w/ cut-off
    pp= potential.PowerSphericalPotentialwCutoff(amp=3.,alpha=4.,rc=5.)
    vo, ro= 7., 9.
    vo/= 1.0227121655399913
    ap= pp.nemo_accpars(vo,ro).split(',')
    assert numpy.fabs(float(ap[0])-0) < 10.**-8., "Power-spherical potential w/ cut-off's NEMO accpars incorrect"
    assert numpy.fabs(float(ap[1])-11907.0) < 10.**-4., "Power-spherical potential w/ cut-off's NEMO accpars incorrect"
    assert numpy.fabs(float(ap[2])-4.0) < 10.**-8., "Power-spherical potential w/ cut-off's NEMO accpars incorrect"
    assert numpy.fabs(float(ap[3])-45.0) < 10.**-8., "Power-spherical potential w/ cut-off's NEMO accpars incorrect"
    # NFW
    np= potential.NFWPotential(amp=1./0.2162165954,a=1./16)
    vo, ro= 3., 4.
    vo/= 1.0227121655399913
    ap= np.nemo_accpars(vo,ro).split(',')
    assert numpy.fabs(float(ap[0])-0) < 10.**-8., "NFW's NEMO accpars incorrect"
    assert numpy.fabs(float(ap[1])-0.25) < 10.**-8., "NFW's NEMO accpars incorrect"
    assert numpy.fabs(float(ap[2])-12.0) < 10.**-8., "NFW's NEMO accpars incorrect"
    # MN3ExponentialDiskPotential
    mn= potential.MN3ExponentialDiskPotential(normalize=1.,hr=2.,hz=0.5)
    vo, ro= 3., 4.
    ap= mn.nemo_accpars(vo,ro).replace('#',',').split(',')
    assert numpy.fabs(float(ap[0])-0) < 10.**-8., "MN3ExponentialDiskPotential 's NEMO accpars incorrect"
    assert numpy.fabs(float(ap[4])-0) < 10.**-8., "MN3ExponentialDiskPotential 's NEMO accpars incorrect"
    assert numpy.fabs(float(ap[8])-0) < 10.**-8., "MN3ExponentialDiskPotential 's NEMO accpars incorrect"
    # Test ratios
    assert numpy.fabs(float(ap[1])/float(ap[5])-mn._mn3[0]._amp/mn._mn3[1]._amp) < 10.**-8., "MN3ExponentialDiskPotential 's NEMO accpars incorrect"
    assert numpy.fabs(float(ap[1])/float(ap[9])-mn._mn3[0]._amp/mn._mn3[2]._amp) < 10.**-8., "MN3ExponentialDiskPotential 's NEMO accpars incorrect"
    assert numpy.fabs(float(ap[2])/float(ap[6])-mn._mn3[0]._a/mn._mn3[1]._a) < 10.**-8., "MN3ExponentialDiskPotential 's NEMO accpars incorrect"
    assert numpy.fabs(float(ap[2])/float(ap[10])-mn._mn3[0]._a/mn._mn3[2]._a) < 10.**-8., "MN3ExponentialDiskPotential 's NEMO accpars incorrect"
    assert numpy.fabs(float(ap[3])/float(ap[7])-1.) < 10.**-8., "MN3ExponentialDiskPotential 's NEMO accpars incorrect"
    assert numpy.fabs(float(ap[3])/float(ap[11])-1.) < 10.**-8., "MN3ExponentialDiskPotential 's NEMO accpars incorrect"
    # Plummer
    pp= potential.PlummerPotential(amp=3.,b=5.)
    vo, ro= 7., 9.
    vo/= 1.0227121655399913
    ap= pp.nemo_accpars(vo,ro).split(',')
    assert numpy.fabs(float(ap[0])-0) < 10.**-8., "Plummer's NEMO accpars incorrect"
    assert numpy.fabs(float(ap[1])-1323.0) < 10.**-5., "Plummer's NEMO accpars incorrect"
    assert numpy.fabs(float(ap[2])-45.0) < 10.**-8., "Plummer's NEMO accpars incorrect"
    return None

def test_nemoaccparss():
    # Just combine a few of the above ones
    # Miyamoto + PowerSpherwCut
    mp= potential.MiyamotoNagaiPotential(amp=3.,a=2.,b=5.)
    pp= potential.PowerSphericalPotentialwCutoff(amp=3.,alpha=4.,rc=5.)
    vo, ro= 7., 9.
    vo/= 1.0227121655399913
    ap= potential.nemo_accpars(mp,vo,ro).split(',')
    assert numpy.fabs(float(ap[0])-0) < 10.**-8., "MiyamotoNagai's NEMO accpars incorrect"
    assert numpy.fabs(float(ap[1])-1323.0) < 10.**-5., "MiyamotoNagai's NEMO accpars incorrect"
    assert numpy.fabs(float(ap[2])-18.0) < 10.**-8., "MiyamotoNagai's NEMO accpars incorrect"
    assert numpy.fabs(float(ap[3])-45.0) < 10.**-8., "MiyamotoNagai's NEMO accpars incorrect"
    # PowSpherwCut
    ap= potential.nemo_accpars(pp,vo,ro).split(',')
    assert numpy.fabs(float(ap[0])-0) < 10.**-8., "Power-spherical potential w/ cut-off's NEMO accpars incorrect"
    assert numpy.fabs(float(ap[1])-11907.0) < 10.**-4., "Power-spherical potential w/ cut-off's NEMO accpars incorrect"
    assert numpy.fabs(float(ap[2])-4.0) < 10.**-8., "Power-spherical potential w/ cut-off's NEMO accpars incorrect"
    assert numpy.fabs(float(ap[3])-45.0) < 10.**-8., "Power-spherical potential w/ cut-off's NEMO accpars incorrect"
    # Combined
    apc= potential.nemo_accpars([mp,pp],vo,ro).split('#')
    ap= apc[0].split(',') # should be MN
    assert numpy.fabs(float(ap[0])-0) < 10.**-8., "Miyamoto+Power-spherical potential w/ cut-off's NEMO accpars incorrect"
    assert numpy.fabs(float(ap[1])-1323.0) < 10.**-5., "Miyamoto+Power-spherical potential w/ cut-off's NEMO accpars incorrect"
    assert numpy.fabs(float(ap[2])-18.0) < 10.**-8., "Miyamoto+Power-spherical potential w/ cut-off's NEMO accpars incorrect"
    assert numpy.fabs(float(ap[3])-45.0) < 10.**-8., "Miyamoto+Power-spherical potential w/ cut-off's NEMO accpars incorrect"
    ap= apc[1].split(',') # should be PP
    assert numpy.fabs(float(ap[0])-0) < 10.**-8., "Miyamoto+Power-spherical potential w/ cut-off's NEMO accpars incorrect"
    assert numpy.fabs(float(ap[1])-11907.0) < 10.**-4., "Miyamoto+Power-spherical potential w/ cut-off's NEMO accpars incorrect"
    assert numpy.fabs(float(ap[2])-4.0) < 10.**-8., "Miyamoto+Power-spherical potential w/ cut-off's NEMO accpars incorrect"
    assert numpy.fabs(float(ap[3])-45.0) < 10.**-8., "Miyamoto+Power-spherical potential w/ cut-off's NEMO accpars incorrect"
    return None

def test_MN3ExponentialDiskPotential_inputs():
    #Test the inputs of the MN3ExponentialDiskPotential
    # IOError for hz so large that b is negative
    try:
        mn= potential.MN3ExponentialDiskPotential(amp=1.,hz=50.)
    except IOError: pass
    else:
        raise AssertionError("MN3ExponentialDiskPotential with ridiculous hz should have given IOError, but didn't")
    # Warning when b/Rd > 3 or (b/Rd > 1.35 and posdens)
    #Turn warnings into errors to test for them
    import warnings
    from galpy.util import galpyWarning
    with warnings.catch_warnings(record=True) as w:
        warnings.simplefilter("always",galpyWarning)
        mn= MN3ExponentialDiskPotential(normalize=1.,hz=1.438,hr=1.)
        # Should raise warning bc of MN3ExponentialDiskPotential, 
        # might raise others
        raisedWarning= False
        for wa in w:
            raisedWarning= ('MN3ExponentialDiskPotential' in str(wa.message))
            if raisedWarning: break
        assert raisedWarning, "MN3ExponentialDiskPotential w/o posdens, but with b/Rd > 3 did not raise galpyWarning"
    with warnings.catch_warnings(record=True) as w:
        warnings.simplefilter("always",galpyWarning)
        mn= MN3ExponentialDiskPotential(normalize=1.,hr=1.,hz=0.7727,
                                        posdens=True)
        raisedWarning= False
        for wa in w:
            raisedWarning= ('MN3ExponentialDiskPotential' in str(wa.message))
            if raisedWarning: break
        assert raisedWarning, "MN3ExponentialDiskPotential w/o posdens, but with b/Rd > 1.35 did not raise galpyWarning"
    return None

def test_MN3ExponentialDiskPotential_hz():
    #Test that we correctly convert from hz/Rd to b/Rd
    # exp
    mn= potential.MN3ExponentialDiskPotential(amp=1.,hr=1.,hz=1.,sech=False)
    assert numpy.fabs(mn._brd-1.875) < 0.05, "b/Rd not computed correctly for exponential profile"
    mn= potential.MN3ExponentialDiskPotential(amp=1.,hr=2.,hz=1.,sech=False)
    assert numpy.fabs(mn._brd-0.75) < 0.05, "b/Rd not computed correctly for exponential profile"
    # sech
    mn= potential.MN3ExponentialDiskPotential(amp=1.,hr=1.,hz=2.,sech=True)
    assert numpy.fabs(mn._brd-2.1) < 0.05, "b/Rd not computed correctly for sech^2 profile"
    mn= potential.MN3ExponentialDiskPotential(amp=1.,hr=2.,hz=2.,sech=True)
    assert numpy.fabs(mn._brd-0.9) < 0.05, "b/Rd not computed correctly for sech^2 profile"
    return None

def test_MN3ExponentialDiskPotential_approx():
    # Test that the 3MN approximation works to the advertised level
    # Zero thickness
    mn= potential.MN3ExponentialDiskPotential(amp=1.,hr=1.,hz=0.001,sech=False)
    dp= potential.DoubleExponentialDiskPotential(amp=1.,hr=1.,hz=0.001)
    dpmass= dp.mass(4.,5.*.001)
    assert numpy.fabs(mn.mass(4.,5.*.001)-dpmass)/dpmass < 0.005, "MN3ExponentialDiskPotential does not approximate the enclosed mass as advertised"
    # Finite thickness
    mn= potential.MN3ExponentialDiskPotential(amp=1.,hr=1.,hz=0.62,sech=False)
    dp= potential.DoubleExponentialDiskPotential(amp=1.,hr=1.,hz=0.62)
    dpmass= dp.mass(4.,5.*0.6)
    assert numpy.fabs(mn.mass(4.,10.*0.6)-dpmass)/dpmass < 0.01, "MN3ExponentialDiskPotential does not approximate the enclosed mass as advertised"
    # Finite thickness w/ sech
    mn= potential.MN3ExponentialDiskPotential(amp=.5,hr=1.,hz=1.24,sech=True)
    dp= potential.DoubleExponentialDiskPotential(amp=1.,hr=1.,hz=0.62)
    dpmass= dp.mass(4.,5.*0.6)
    assert numpy.fabs(mn.mass(4.,20.*0.6)-dpmass)/dpmass < 0.01, "MN3ExponentialDiskPotential does not approximate the enclosed mass as advertised"
    # At 10 Rd
    # Zero thickness
    mn= potential.MN3ExponentialDiskPotential(amp=1.,hr=1.,hz=0.001,sech=False)
    dp= potential.DoubleExponentialDiskPotential(amp=1.,hr=1.,hz=0.001)
    dpmass= dp.mass(10.,5.*.001)
    assert numpy.fabs(mn.mass(10.,5.*.001)-dpmass)/dpmass < 0.04, "MN3ExponentialDiskPotential does not approximate the enclosed mass as advertised"
    # Finite thickness
    mn= potential.MN3ExponentialDiskPotential(amp=1.,hr=1.,hz=0.62,sech=False)
    dp= potential.DoubleExponentialDiskPotential(amp=1.,hr=1.,hz=0.62)
    dpmass= dp.mass(10.,5.*0.6)
    assert numpy.fabs(mn.mass(10.,10.*0.6)-dpmass)/dpmass < 0.04, "MN3ExponentialDiskPotential does not approximate the enclosed mass as advertised"
    # Finite thickness w/ sech
    mn= potential.MN3ExponentialDiskPotential(amp=0.5,hr=1.,hz=1.24,sech=True)
    dp= potential.DoubleExponentialDiskPotential(amp=1.,hr=1.,hz=0.62)
    dpmass= dp.mass(10.,5.*0.6)
    assert numpy.fabs(mn.mass(10.,20.*0.6)-dpmass)/dpmass < 0.04, "MN3ExponentialDiskPotential does not approximate the enclosed mass as advertised"
    # For posdens the deviations are larger
    # Zero thickness
    mn= potential.MN3ExponentialDiskPotential(amp=1.,hr=1.,hz=0.001,sech=False,
                                              posdens=True)
    dp= potential.DoubleExponentialDiskPotential(amp=1.,hr=1.,hz=0.001)
    dpmass= dp.mass(4.,5.*.001)
    assert numpy.fabs(mn.mass(4.,5.*.001)-dpmass)/dpmass < 0.015, "MN3ExponentialDiskPotential does not approximate the enclosed mass as advertised"
    # Finite thickness
    mn= potential.MN3ExponentialDiskPotential(amp=1.,hr=1.,hz=0.62,sech=False,
                                              posdens=True)
    dp= potential.DoubleExponentialDiskPotential(amp=1.,hr=1.,hz=0.62)
    dpmass= dp.mass(4.,5.*0.6)
    assert numpy.fabs(mn.mass(4.,10.*0.6)-dpmass)/dpmass < 0.015, "MN3ExponentialDiskPotential does not approximate the enclosed mass as advertised"
    # At 10 Rd
    # Zero thickness
    mn= potential.MN3ExponentialDiskPotential(amp=1.,hr=1.,hz=0.001,sech=False,
                                              posdens=True)
    dp= potential.DoubleExponentialDiskPotential(amp=1.,hr=1.,hz=0.001)
    dpmass= dp.mass(10.,5.*.001)
    assert numpy.fabs(mn.mass(10.,5.*.001)-dpmass)/dpmass > 0.04, "MN3ExponentialDiskPotential does not approximate the enclosed mass as advertised"
    assert numpy.fabs(mn.mass(10.,5.*.001)-dpmass)/dpmass < 0.07, "MN3ExponentialDiskPotential does not approximate the enclosed mass as advertised"
    # Finite thickness
    mn= potential.MN3ExponentialDiskPotential(amp=1.,hr=1.,hz=0.62,sech=False,
                                              posdens=True)
    dp= potential.DoubleExponentialDiskPotential(amp=1.,hr=1.,hz=0.62)
    dpmass= dp.mass(10.,5.*0.6)
    assert numpy.fabs(mn.mass(10.,10.*0.6)-dpmass)/dpmass < 0.08, "MN3ExponentialDiskPotential does not approximate the enclosed mass as advertised"
    assert numpy.fabs(mn.mass(10.,10.*0.6)-dpmass)/dpmass > 0.03, "MN3ExponentialDiskPotential does not approximate the enclosed mass as advertised"
    return None

def test_TwoPowerTriaxialPotential_vs_TwoPowerSphericalPotential():
    # Test that TwoPowerTriaxialPotential with spherical parameters is the same
    # as TwoPowerSphericalPotential
    tol= -4. # tough general case
    rs= numpy.linspace(0.001,25.,1001)
    tnp= potential.TwoPowerTriaxialPotential(normalize=1.,b=1.,c=1.,a=1.5,
                                             alpha=1.5,beta=3.5)
    np= potential.TwoPowerSphericalPotential(normalize=1.,a=1.5,
                                             alpha=1.5,beta=3.5)
    assert numpy.all(numpy.fabs(numpy.array(\
                [numpy.sqrt(tnp.Rforce(r,0.)/np.Rforce(r,0.)) for r in rs])-1.) < 10.**tol), 'Vcirc not the same for TwoPowerSphericalPotential and spherical version of TwoPowerTriaxialPotential'
    # Also do specific cases
    tol= -8. # much better
    # Hernquist
    tnp= potential.TriaxialHernquistPotential(normalize=1.,b=1.,c=1.,a=1.5)
    np= potential.HernquistPotential(normalize=1.,a=1.5)
    assert numpy.all(numpy.fabs(numpy.array(\
                [numpy.sqrt(tnp.Rforce(r,0.)/np.Rforce(r,0.)) for r in rs])-1.) < 10.**tol), 'Vcirc not the same for Hernquist and spherical version of TriaxialHernquist'
    # NFW
    tnp= potential.TriaxialNFWPotential(normalize=1.,b=1.,c=1.,a=1.5)
    np= potential.NFWPotential(normalize=1.,a=1.5)
    assert numpy.all(numpy.fabs(numpy.array(\
                [numpy.sqrt(tnp.Rforce(r,0.)/np.Rforce(r,0.)) for r in rs])-1.) < 10.**tol), 'Vcirc not the same for NFW and spherical version of TriaxialNFW'
    # Jaffe
    tnp= potential.TriaxialJaffePotential(normalize=1.,b=1.,c=1.,a=1.5)
    np= potential.JaffePotential(normalize=1.,a=1.5)
    assert numpy.all(numpy.fabs(numpy.array(\
                [numpy.sqrt(tnp.Rforce(r,0.)/np.Rforce(r,0.)) for r in rs])-1.) < 10.**tol), 'Vcirc not the same for Jaffe and spherical version of TriaxialJaffe'
    return None

# Test that TwoPowerTriaxial setup raises an error for bad values of alpha
# and beta
@raises(IOError)
def test_TwoPowerTriaxialPotential_alphalowerror():
    dummy= potential.TwoPowerTriaxialPotential(alpha=-1.)
    return None
@raises(IOError)
def test_TwoPowerTriaxialPotential_alphahigherror():
    dummy= potential.TwoPowerTriaxialPotential(alpha=3.5)
    return None
@raises(IOError)
def test_TwoPowerTriaxialPotential_betalowerror():
    dummy= potential.TwoPowerTriaxialPotential(beta=1.)
    return None

def test_planeRotatedNFWPotential():
    # Test that the rotation according to pa works as expected
    tnp= potential.TriaxialNFWPotential(normalize=1.,a=1.5,b=0.5,
                                        pa=30./180.*numpy.pi)
    # Compute the potential at a fixed radius, minimum should be at pa!
    Rs= 0.8
    phis= numpy.linspace(0.,numpy.pi,1001)
    pot= numpy.array([tnp(Rs,0.,phi=phi) for phi in phis])
    minphi= numpy.argmin(pot)
    minphi_pred= numpy.argmin(numpy.fabs(phis-30./180.*numpy.pi))
    assert minphi == minphi_pred, 'Flattened NFW potential rotated around the z axis does not behave as expected'
    # Same for density, but max instead
    dens= numpy.array([tnp.dens(Rs,0.,phi=phi) for phi in phis])
    minphi= numpy.argmax(dens)
    minphi_pred= numpy.argmin(numpy.fabs(phis-30./180.*numpy.pi))
    assert minphi == minphi_pred, 'Flattened NFW potential rotated around the z axis does not behave as expected'
    # Also do a negative angle
    tnp= potential.TriaxialNFWPotential(normalize=1.,a=1.5,b=0.5,
                                        pa=-60./180.*numpy.pi)
    # Compute the potential at a fixed radius, minimum should be at pa!
    Rs= 0.8
    phis= numpy.linspace(0.,numpy.pi,1001)
    pot= numpy.array([tnp(Rs,0.,phi=phi) for phi in phis])
    minphi= numpy.argmin(pot)
    minphi_pred= numpy.argmin(numpy.fabs(phis-120./180.*numpy.pi))
    assert minphi == minphi_pred, 'Flattened NFW potential rotated around the z axis does not behave as expected'
    # Same for density, but max instead
    dens= numpy.array([tnp.dens(Rs,0.,phi=phi) for phi in phis])
    minphi= numpy.argmax(dens)
    minphi_pred= numpy.argmin(numpy.fabs(phis-120./180.*numpy.pi))
    assert minphi == minphi_pred, 'Flattened NFW potential rotated around the z axis does not behave as expected'
    return None

def test_zaxisRotatedNFWPotential():
    from galpy.util import bovy_coords
    # Test that the rotation according to zvec works as expected
    pa= 30./180.*numpy.pi
    tnp= potential.TriaxialNFWPotential(normalize=1.,a=1.5,c=0.5,
                                        zvec=[0.,-numpy.sin(pa),numpy.cos(pa)])
    # Compute the potential at a fixed radius in the y/z plane,
    # minimum should be at pa!
    Rs= 0.8
    phis= numpy.linspace(0.,numpy.pi,1001)
    xs= numpy.zeros_like(phis)
    ys= Rs*numpy.cos(phis)
    zs= Rs*numpy.sin(phis)
    tR,tphi,tz= bovy_coords.rect_to_cyl(xs,ys,zs)
    pot= numpy.array([tnp(r,z,phi=phi) for r,z,phi in zip(tR,tz,tphi)])
    minphi= numpy.argmin(pot)
    minphi_pred= numpy.argmin(numpy.fabs(phis-30./180.*numpy.pi))
    assert minphi == minphi_pred, 'Flattened NFW potential with rotated z axis does not behave as expected'
    # Same for density, but max instead
    dens= numpy.array([tnp.dens(r,z,phi=phi) for r,z,phi in zip(tR,tz,tphi)])
    minphi= numpy.argmax(dens)
    minphi_pred= numpy.argmin(numpy.fabs(phis-30./180.*numpy.pi))
    assert minphi == minphi_pred, 'Flattened NFW potential with rotated z axis does not behave as expected'
    # Another one
    pa= -60./180.*numpy.pi
    tnp= potential.TriaxialNFWPotential(normalize=1.,a=1.5,c=0.5,
                                        zvec=[-numpy.sin(pa),0.,numpy.cos(pa)])
    # Compute the potential at a fixed radius in the z/z plane,
    # minimum should be at pa!
    Rs= 0.8
    phis= numpy.linspace(0.,numpy.pi,1001)
    xs= Rs*numpy.cos(phis)
    ys= numpy.zeros_like(phis)
    zs= Rs*numpy.sin(phis)
    tR,tphi,tz= bovy_coords.rect_to_cyl(xs,ys,zs)
    pot= numpy.array([tnp(r,z,phi=phi) for r,z,phi in zip(tR,tz,tphi)])
    minphi= numpy.argmin(pot)
    minphi_pred= numpy.argmin(numpy.fabs(phis-120./180.*numpy.pi))
    assert minphi == minphi_pred, 'Flattened NFW potential with rotated z axis does not behave as expected'
    # Same for density, but max instead
    dens= numpy.array([tnp.dens(r,z,phi=phi) for r,z,phi in zip(tR,tz,tphi)])
    minphi= numpy.argmax(dens)
    minphi_pred= numpy.argmin(numpy.fabs(phis-120./180.*numpy.pi))
    assert minphi == minphi_pred, 'Flattened NFW potential with rotated z axis does not behave as expected'
    return None

def test_nonaxierror_function():
    # Test that the code throws an exception when calling a non-axisymmetric 
    # potential without phi
    tnp= potential.TriaxialNFWPotential(amp=1.,b=0.7,c=0.9)
    assert_raises(potential.PotentialError,
                  lambda x: potential.evaluatePotentials(tnp,1.,0.),())
    assert_raises(potential.PotentialError,
                  lambda x: potential.evaluateDensities(tnp,1.,0.),())
    assert_raises(potential.PotentialError,
                  lambda x: potential.evaluateRforces(tnp,1.,0.),())
    assert_raises(potential.PotentialError,
                  lambda x: potential.evaluatezforces(tnp,1.,0.),())
    assert_raises(potential.PotentialError,
                  lambda x: potential.evaluatephiforces(tnp,1.,0.),())
    assert_raises(potential.PotentialError,
                  lambda x: potential.evaluateR2derivs(tnp,1.,0.),())
    assert_raises(potential.PotentialError,
                  lambda x: potential.evaluatez2derivs(tnp,1.,0.),())
    assert_raises(potential.PotentialError,
                  lambda x: potential.evaluateRzderivs(tnp,1.,0.),())
    return None

def test_plotting():
    import tempfile
    #Some tests of the plotting routines, to make sure they don't fail
    kp= potential.KeplerPotential(normalize=1.)
    #Plot the rotation curve
    kp.plotRotcurve()
    kp.toPlanar().plotRotcurve() #through planar interface
    kp.plotRotcurve(Rrange=[0.01,10.],
                    grid=101,
                    savefilename=None)
    potential.plotRotcurve([kp])
    potential.plotRotcurve([kp],Rrange=[0.01,10.],
                           grid=101,
                           savefilename=None)
    #Also while saving the result
    savefile, tmp_savefilename= tempfile.mkstemp()
    try:
        os.close(savefile) #Easier this way 
        os.remove(tmp_savefilename)
        #First save
        kp.plotRotcurve(Rrange=[0.01,10.],
                        grid=101,
                        savefilename=tmp_savefilename)
        #Then plot using the saved file
        kp.plotRotcurve(Rrange=[0.01,10.],
                        grid=101,
                        savefilename=tmp_savefilename)
    finally:
        os.remove(tmp_savefilename)
    #Plot the escape-velocity curve
    kp.plotEscapecurve()
    kp.toPlanar().plotEscapecurve() #Through planar interface
    kp.plotEscapecurve(Rrange=[0.01,10.],
                       grid=101,
                       savefilename=None)
    potential.plotEscapecurve([kp])
    potential.plotEscapecurve([kp],Rrange=[0.01,10.],
                              grid=101,
                              savefilename=None)
    #Also while saving the result
    savefile, tmp_savefilename= tempfile.mkstemp()
    try:
        os.close(savefile) #Easier this way 
        os.remove(tmp_savefilename)
        #First save
        kp.plotEscapecurve(Rrange=[0.01,10.],
                           grid=101,
                           savefilename=tmp_savefilename)
        #Then plot using the saved file
        kp.plotEscapecurve(Rrange=[0.01,10.],
                           grid=101,
                           savefilename=tmp_savefilename)
    finally:
        os.remove(tmp_savefilename)
    #Plot the potential itself
    kp.plot()
    kp.plot(t=1.,rmin=0.01,rmax=1.8,nrs=11,zmin=-0.55,zmax=0.55,nzs=11, 
            effective=False,Lz=None, 
            xrange=[0.01,1.8],yrange=[-0.55,0.55],justcontours=True,
            ncontours=11,savefilename=None)
    #Also while saving the result
    savefile, tmp_savefilename= tempfile.mkstemp()
    try:
        os.close(savefile) #Easier this way 
        os.remove(tmp_savefilename)
        #First save
        kp.plot(t=1.,rmin=0.01,rmax=1.8,nrs=11,zmin=-0.55,zmax=0.55,nzs=11, 
                effective=False,Lz=None, 
                xrange=[0.01,1.8],yrange=[-0.55,0.55], 
                ncontours=11,savefilename=tmp_savefilename)
        #Then plot using the saved file
        kp.plot(t=1.,rmin=0.01,rmax=1.8,nrs=11,zmin=-0.55,zmax=0.55,nzs=11, 
                effective=False,Lz=None, 
                xrange=[0.01,1.8],yrange=[-0.55,0.55], 
                ncontours=11,savefilename=tmp_savefilename)
    finally:
        os.remove(tmp_savefilename)
    potential.plotPotentials([kp])
    #Also while saving the result
    savefile, tmp_savefilename= tempfile.mkstemp()
    try:
        os.close(savefile) #Easier this way 
        os.remove(tmp_savefilename)
        #First save
        potential.plotPotentials([kp],
                                 rmin=0.01,rmax=1.8,nrs=11,
                                 zmin=-0.55,zmax=0.55,nzs=11, 
                                 justcontours=True,
                                 ncontours=11,savefilename=tmp_savefilename)
        #Then plot using the saved file
        potential.plotPotentials([kp],
                                 rmin=0.01,rmax=1.8,nrs=11,
                                 zmin=-0.55,zmax=0.55,nzs=11, 
                                 ncontours=11,savefilename=tmp_savefilename)
    finally:
        os.remove(tmp_savefilename)
    #Plot the effective potential
    kp.plot()
    kp.plot(effective=True,Lz=1.)
    try:
        kp.plot(effective=True,Lz=None)
    except RuntimeError:
        pass
    else:
        raise AssertionError("Potential.plot with effective=True, but Lz=None did not return a RuntimeError")
    #Plot the density of a LogarithmicHaloPotential
    lp= potential.LogarithmicHaloPotential(normalize=1.)
    lp.plotDensity()
    lp.plotDensity(rmin=0.05,rmax=1.8,nrs=11,zmin=-0.55,zmax=0.55,nzs=11, 
                   aspect=1.,log=True,justcontours=True,
                   ncontours=11,savefilename=None)
    #Also while saving the result
    savefile, tmp_savefilename= tempfile.mkstemp()
    try:
        os.close(savefile) #Easier this way 
        os.remove(tmp_savefilename)
        #First save
        lp.plotDensity(savefilename=tmp_savefilename)
        #Then plot using the saved file
        lp.plotDensity(savefilename=tmp_savefilename)
    finally:
        os.remove(tmp_savefilename)
    potential.plotDensities([lp])
    potential.plotDensities([lp],
                            rmin=0.05,rmax=1.8,nrs=11,
                            zmin=-0.55,zmax=0.55,nzs=11, 
                            aspect=1.,log=True,
                            justcontours=True,
                            ncontours=11,savefilename=None)
    #Plot the potential itself for a 2D potential
    kp.toPlanar().plot()
    savefile, tmp_savefilename= tempfile.mkstemp()
    try:
        os.close(savefile) #Easier this way 
        os.remove(tmp_savefilename)
        #First save
        kp.toPlanar().plot(Rrange=[0.01,1.8],grid=11,
                           savefilename=tmp_savefilename)
        #Then plot using the saved file
        kp.toPlanar().plot(Rrange=[0.01,1.8],grid=11,
                           savefilename=tmp_savefilename)
    finally:
        os.remove(tmp_savefilename)
    dp= potential.DehnenBarPotential()
    savefile, tmp_savefilename= tempfile.mkstemp()
    try:
        os.close(savefile) #Easier this way 
        os.remove(tmp_savefilename)
        #First save
        dp.plot(xrange=[0.01,1.8],yrange=[0.01,1.8],gridx=11,gridy=11,
                ncontours=11,savefilename=tmp_savefilename)
        #Then plot using the saved file
        dp.plot(xrange=[0.01,1.8],yrange=[0.01,1.8],gridx=11,gridy=11,
                ncontours=11,savefilename=tmp_savefilename)
    finally:
        os.remove(tmp_savefilename)
    potential.plotplanarPotentials([dp],gridx=11,gridy=11)
    #Tests of linearPotential plotting
    lip= potential.RZToverticalPotential(potential.MiyamotoNagaiPotential(normalize=1.),1.)
    lip.plot()
    savefile, tmp_savefilename= tempfile.mkstemp()
    try:
        os.close(savefile) #Easier this way 
        os.remove(tmp_savefilename)
        #First save
        lip.plot(t=0.,min=-15.,max=15,ns=21,savefilename=tmp_savefilename)
        #Then plot using the saved file
        lip.plot(t=0.,min=-15.,max=15,ns=21,savefilename=tmp_savefilename)
    finally:
        os.remove(tmp_savefilename)
    savefile, tmp_savefilename= tempfile.mkstemp()
    try:
        os.close(savefile) #Easier this way 
        os.remove(tmp_savefilename)
        #First save
        potential.plotlinearPotentials(lip,t=0.,min=-15.,max=15,ns=21,
                                       savefilename=tmp_savefilename)
        #Then plot using the saved file
        potential.plotlinearPotentials(lip,t=0.,min=-15.,max=15,ns=21,
                                       savefilename=tmp_savefilename)
    finally:
        os.remove(tmp_savefilename)
    return None

#Classes for testing Integer TwoSphericalPotential and for testing special
# cases of some other potentials
from galpy.potential import TwoPowerSphericalPotential, \
    MiyamotoNagaiPotential, PowerSphericalPotential, interpRZPotential, \
    MWPotential, FlattenedPowerPotential,MN3ExponentialDiskPotential, \
    TriaxialHernquistPotential, TriaxialNFWPotential, TriaxialJaffePotential, \
    TwoPowerTriaxialPotential, BurkertPotential
class mockTwoPowerIntegerSphericalPotential(TwoPowerSphericalPotential):
    def __init__(self):
        TwoPowerSphericalPotential.__init__(self,amp=1.,a=5.,alpha=2.,beta=5.)
        return None
class specialTwoPowerSphericalPotential(TwoPowerSphericalPotential):
    def __init__(self):
        TwoPowerSphericalPotential.__init__(self,amp=1.,a=5.,alpha=1.5,beta=3.)
        return None
class HernquistTwoPowerIntegerSphericalPotential(TwoPowerSphericalPotential):
    def __init__(self):
        TwoPowerSphericalPotential.__init__(self,amp=1.,a=5.,alpha=1.,beta=4.)
        return None
class JaffeTwoPowerIntegerSphericalPotential(TwoPowerSphericalPotential):
    def __init__(self):
        TwoPowerSphericalPotential.__init__(self,amp=1.,a=5.,alpha=2.,beta=4.)
        return None
class NFWTwoPowerIntegerSphericalPotential(TwoPowerSphericalPotential):
    def __init__(self):
        TwoPowerSphericalPotential.__init__(self,amp=1.,a=5.,alpha=1.,beta=3.)
        return None
class specialPowerSphericalPotential(PowerSphericalPotential):
    def __init__(self):
        PowerSphericalPotential.__init__(self,amp=1.,alpha=2.)
        return None
class specialMiyamotoNagaiPotential(MiyamotoNagaiPotential):
    def __init__(self):
        MiyamotoNagaiPotential.__init__(self,amp=1.,a=0.,b=0.1)
        return None
class specialFlattenedPowerPotential(FlattenedPowerPotential):
    def __init__(self):
        FlattenedPowerPotential.__init__(self,alpha=0.)
        return None
class specialMN3ExponentialDiskPotentialPD(MN3ExponentialDiskPotential):
    def __init__(self):
        MN3ExponentialDiskPotential.__init__(self,normalize=1.,posdens=True)
        return None
class specialMN3ExponentialDiskPotentialSECH(MN3ExponentialDiskPotential):
    def __init__(self):
        MN3ExponentialDiskPotential.__init__(self,normalize=1.,sech=True)
        return None
class BurkertPotentialNoC(BurkertPotential):
    def __init__(self):
        # Just to force not using C
        BurkertPotential.__init__(self)
        self.hasC= False
        self.hasC_dxdv= False
        return None
class oblateHernquistPotential(TriaxialHernquistPotential):
    def __init__(self):
        TriaxialHernquistPotential.__init__(self,normalize=1.,b=1.,c=.2)
        return None
class oblateNFWPotential(TriaxialNFWPotential):
    def __init__(self):
        TriaxialNFWPotential.__init__(self,normalize=1.,b=1.,c=.2)
        return None
class oblatenoGLNFWPotential(TriaxialNFWPotential):
    def __init__(self):
        TriaxialNFWPotential.__init__(self,normalize=1.,b=1.,c=.2,glorder=None)
        return None
class oblateJaffePotential(TriaxialJaffePotential):
    def __init__(self):
        TriaxialJaffePotential.__init__(self,normalize=1.,b=1.,c=.2)
        return None
class prolateHernquistPotential(TriaxialHernquistPotential):
    def __init__(self):
        TriaxialHernquistPotential.__init__(self,normalize=1.,b=1.,c=1.8)
        return None
class prolateNFWPotential(TriaxialNFWPotential):
    def __init__(self):
        TriaxialNFWPotential.__init__(self,normalize=1.,b=1.,c=1.8)
        return None
class prolateJaffePotential(TriaxialJaffePotential):
    def __init__(self):
        TriaxialJaffePotential.__init__(self,normalize=1.,b=1.,c=1.8)
        return None
class triaxialHernquistPotential(TriaxialHernquistPotential):
    def __init__(self):
        TriaxialHernquistPotential.__init__(self,normalize=1.,b=1.4,c=0.6)
        return None
class triaxialNFWPotential(TriaxialNFWPotential):
    def __init__(self):
        TriaxialNFWPotential.__init__(self,normalize=1.,b=.2,c=1.8)
        return None
class triaxialJaffePotential(TriaxialJaffePotential):
    def __init__(self):
        TriaxialJaffePotential.__init__(self,normalize=1.,b=0.4,c=0.7)
        return None
class zRotatedTriaxialNFWPotential(TriaxialNFWPotential):
    def __init__(self):
        TriaxialNFWPotential.__init__(self,normalize=1.,b=1.5,c=.2,
                                      zvec=[numpy.sin(0.5),0.,numpy.cos(0.5)])
        return None
class yRotatedTriaxialNFWPotential(TriaxialNFWPotential):
    def __init__(self):
        TriaxialNFWPotential.__init__(self,normalize=1.,b=1.5,c=.2,
                                      pa=0.2)
        return None
class fullyRotatedTriaxialNFWPotential(TriaxialNFWPotential):
    def __init__(self):
        TriaxialNFWPotential.__init__(self,normalize=1.,b=1.5,c=.2,
                                      zvec=[numpy.sin(0.5),0.,numpy.cos(0.5)],
                                      pa=0.2)
        return None
class fullyRotatednoGLTriaxialNFWPotential(TriaxialNFWPotential):
    def __init__(self):
        TriaxialNFWPotential.__init__(self,normalize=1.,b=1.5,c=.2,
                                      zvec=[numpy.sin(0.5),0.,numpy.cos(0.5)],
                                      pa=0.2,glorder=None)
        return None
# Implementations through TwoPowerTriaxialPotential
class HernquistTwoPowerTriaxialPotential(TwoPowerTriaxialPotential):
    def __init__(self):
        TwoPowerTriaxialPotential.__init__(self,amp=1.,a=5.,alpha=1.,beta=4.,
                                           b=0.3,c=1.8)
        return None
class NFWTwoPowerTriaxialPotential(TwoPowerTriaxialPotential):
    def __init__(self):
        TwoPowerTriaxialPotential.__init__(self,amp=1.,a=2.,alpha=1.,beta=3.,
                                           b=1.3,c=0.8)
        self.isNonAxi= True # to test planar-from-full
        return None
class JaffeTwoPowerTriaxialPotential(TwoPowerTriaxialPotential):
    def __init__(self):
        TwoPowerTriaxialPotential.__init__(self,amp=1.,a=5.,alpha=2.,beta=4.,
                                           b=1.3,c=1.8)
        return None
class mockInterpRZPotential(interpRZPotential):
    def __init__(self):
        interpRZPotential.__init__(self,RZPot=MWPotential,
                                   rgrid=(0.01,2.1,101),zgrid=(0.,0.26,101),
                                   logR=True,
                                   interpPot=True,interpRforce=True,
                                   interpzforce=True,interpDens=True)
class mockSnapshotRZPotential(potential.SnapshotRZPotential):
    def __init__(self):
        # Test w/ equivalent of KeplerPotential: one mass
        kp= potential.KeplerPotential(amp=1.)
        s= pynbody.new(star=1)
        s['mass']= 1./numpy.fabs(kp.Rforce(1.,0.)) #forces vc(1,0)=1
        s['eps']= 0.
        potential.SnapshotRZPotential.__init__(self,s)
class mockInterpSnapshotRZPotential(potential.InterpSnapshotRZPotential):
    def __init__(self):
        # Test w/ equivalent of KeplerPotential: one mass
        kp= potential.KeplerPotential(amp=1.)
        s= pynbody.new(star=1)
        s['mass']= 1./numpy.fabs(kp.Rforce(1.,0.)) #forces vc(1,0)=1
        s['eps']= 0.
        potential.InterpSnapshotRZPotential.__init__(self,s,
                                                   rgrid=(0.01,2.,101),
                                                   zgrid=(0.,0.3,101),
                                                   logR=False,
                                                   interpPot=True,
                                                   zsym=True)
# Some special cases of 2D, non-axisymmetric potentials, to make sure they
# are covered; need 3 to capture all of the transient behavior
from galpy.potential import CosmphiDiskPotential, DehnenBarPotential, \
    EllipticalDiskPotential, SteadyLogSpiralPotential, \
    TransientLogSpiralPotential
class mockCosmphiDiskPotentialT1(CosmphiDiskPotential):
    def __init__(self):
        CosmphiDiskPotential.__init__(self,amp=1.,phib=25.*numpy.pi/180.,
                                      p=1.,phio=0.01,m=1., 
                                      tform=1.,tsteady=2.,
                                      cp=0.05,sp=0.05)
class mockCosmphiDiskPotentialTm1(CosmphiDiskPotential):
    def __init__(self):
        CosmphiDiskPotential.__init__(self,amp=1.,phib=25.*numpy.pi/180.,
                                      p=1.,phio=0.01,m=1., 
                                      tform=-1.,tsteady=None,
                                      cp=-0.05,sp=0.05)
class mockCosmphiDiskPotentialTm5(CosmphiDiskPotential):
    def __init__(self):
        CosmphiDiskPotential.__init__(self,amp=1.,phib=25.*numpy.pi/180.,
                                      p=1.,phio=0.01,m=1., 
                                      tform=-5.,tsteady=-1.,
                                      cp=-0.05,sp=0.05)
class mockDehnenBarPotentialT1(DehnenBarPotential):
    def __init__(self):
        DehnenBarPotential.__init__(self,omegab=1.9,rb=0.4,
                                    barphi=25.*numpy.pi/180.,beta=0.,
                                    tform=1.,tsteady=1.,
                                    alpha=0.01,Af=0.04)
class mockDehnenBarPotentialTm1(DehnenBarPotential):
    def __init__(self):
        DehnenBarPotential.__init__(self,omegab=1.9,rb=0.6,
                                    barphi=25.*numpy.pi/180.,beta=0.,
                                    tform=-1.,tsteady=2.,
                                    alpha=0.01,Af=0.04)
class mockDehnenBarPotentialTm5(DehnenBarPotential):
    def __init__(self):
        DehnenBarPotential.__init__(self,omegab=1.9,rb=0.4,
                                    barphi=25.*numpy.pi/180.,beta=0.,
                                    tform=-5.,tsteady=4.,
                                    alpha=0.01,Af=0.04)
class mockEllipticalDiskPotentialT1(EllipticalDiskPotential):
    def __init__(self):
        EllipticalDiskPotential.__init__(self,amp=1.,phib=25.*numpy.pi/180.,
                                         p=1.,twophio=0.02, 
                                         tform=1.,tsteady=2.,
                                         cp=0.05,sp=0.05)
class mockEllipticalDiskPotentialTm1(EllipticalDiskPotential):
    def __init__(self):
        EllipticalDiskPotential.__init__(self,amp=1.,phib=25.*numpy.pi/180.,
                                         p=1.,twophio=0.02,
                                         tform=-1.,tsteady=None,
                                         cp=-0.05,sp=0.05)
class mockEllipticalDiskPotentialTm5(EllipticalDiskPotential):
    def __init__(self):
        EllipticalDiskPotential.__init__(self,amp=1.,phib=25.*numpy.pi/180.,
                                         p=1.,twophio=0.02,
                                         tform=-5.,tsteady=-1.,
                                         cp=-0.05,sp=0.05)
class mockSteadyLogSpiralPotentialT1(SteadyLogSpiralPotential):
    def __init__(self):
        SteadyLogSpiralPotential.__init__(self,amp=1.,omegas=0.65,A=-0.035, 
                                          m=2,gamma=numpy.pi/4.,
                                          p=-0.3, 
                                          tform=1.,tsteady=2.)
class mockSteadyLogSpiralPotentialTm1(SteadyLogSpiralPotential):
    def __init__(self):
        SteadyLogSpiralPotential.__init__(self,amp=1.,omegas=0.65,A=-0.035, 
                                          m=2,gamma=numpy.pi/4.,
                                          p=-0.3, 
                                          tform=-1.,tsteady=None)
class mockSteadyLogSpiralPotentialTm5(SteadyLogSpiralPotential):
    def __init__(self):
        SteadyLogSpiralPotential.__init__(self,amp=1.,omegas=0.65,A=-0.035, 
                                          m=2,gamma=numpy.pi/4.,
                                          p=-0.3, 
                                          tform=-1.,tsteady=-5.)
class mockTransientLogSpiralPotential(TransientLogSpiralPotential):
    def __init__(self):
        TransientLogSpiralPotential.__init__(self,amp=1.,omegas=0.65,A=-0.035, 
                                             m=2,gamma=numpy.pi/4.,
                                             p=-0.3)

##Potentials used for mock SCF
def rho_Zeeuw(R, z=0., phi=0., a=1.):
    r, theta, phi = bovy_coords.cyl_to_spher(R,z, phi)
    return 3./(4*numpy.pi) * numpy.power((a + r),-4.) * a
   
    
def axi_density1(R, z=0, phi=0.):
    r, theta, phi = bovy_coords.cyl_to_spher(R,z, phi)
    h = potential.HernquistPotential()
    return h.dens(R, z, phi)*(1 + numpy.cos(theta) + numpy.cos(theta)**2.)
    
def axi_density2(R, z=0, phi=0.):
    r, theta, phi = bovy_coords.cyl_to_spher(R,z, phi)
    return rho_Zeeuw(R,z,phi)*(1 +numpy.cos(theta) + numpy.cos(theta)**2)
    
def scf_density(R, z=0, phi=0.):
    eps = .1
    return axi_density2(R,z,phi)*(1 + eps*(numpy.cos(phi) + numpy.sin(phi)))

##Mock SCF class                                                         
class mockSCFZeeuwPotential(potential.SCFPotential):
    def __init__(self):
        Acos, Asin = potential.scf_compute_coeffs_spherical(rho_Zeeuw,2)
        potential.SCFPotential.__init__(self,amp=1.,Acos=Acos, Asin=Asin)
        

class mockSCFNFWPotential(potential.SCFPotential):
    def __init__(self):
        nfw = potential.NFWPotential()
        Acos, Asin = potential.scf_compute_coeffs_spherical(nfw.dens,10)
        potential.SCFPotential.__init__(self,amp=1.,Acos=Acos, Asin=Asin)
        
class mockSCFAxiDensity1Potential(potential.SCFPotential):
    def __init__(self):
        Acos, Asin = potential.scf_compute_coeffs_axi(axi_density1,10,2)
        potential.SCFPotential.__init__(self,amp=1.,Acos=Acos, Asin=Asin)
              
              
class mockSCFAxiDensity2Potential(potential.SCFPotential):
    def __init__(self):
        Acos, Asin = potential.scf_compute_coeffs_axi(axi_density2,10,2)
        potential.SCFPotential.__init__(self,amp=1.,Acos=Acos, Asin=Asin)
        
class mockSCFDensityPotential(potential.SCFPotential):
    def __init__(self):
        Acos, Asin = potential.scf_compute_coeffs(scf_density,10,10,phi_order=30)
        potential.SCFPotential.__init__(self,amp=1.,Acos=Acos, Asin=Asin)
        
#Class to test potentials given as lists, st we can use their methods as class.
from galpy.potential import Potential, \
    evaluatePotentials, evaluateRforces, evaluatezforces, evaluatephiforces, \
    evaluateR2derivs, evaluatez2derivs, evaluateRzderivs, \
    evaluateDensities
class testMWPotential(Potential):
    """Initialize with potential in natural units"""
    def __init__(self,potlist=MWPotential):
        self._potlist= potlist
        Potential.__init__(self,amp=1.)
        return None
    def _evaluate(self,R,z,phi=0,t=0,dR=0,dphi=0):
        return evaluatePotentials(self._potlist,R,z,phi=phi,t=t,
                                  dR=dR,dphi=dphi)
    def _Rforce(self,R,z,phi=0.,t=0.):
        return evaluateRforces(self._potlist,R,z,phi=phi,t=t)
    def _phiforce(self,R,z,phi=0.,t=0.):
        return evaluatephiforces(self._potlist,R,z,phi=phi,t=t)
    def _zforce(self,R,z,phi=0.,t=0.):
        return evaluatezforces(self._potlist,R,z,phi=phi,t=t)
    def _R2deriv(self,R,z,phi=0.,t=0.):
        return evaluateR2derivs(self._potlist,R,z,phi=phi,t=t)
    def _z2deriv(self,R,z,phi=0.,t=0.):
        return evaluatez2derivs(self._potlist,R,z,phi=phi,t=t)
    def _Rzderiv(self,R,z,phi=0.,t=0.):
        return evaluateRzderivs(self._potlist,R,z,phi=phi,t=t)
    def _dens(self,R,z,phi=0.,t=0.,forcepoisson=False):
        return evaluateDensities(self._potlist,R,z,phi=phi,t=t,
                                 forcepoisson=forcepoisson)
    def vcirc(self,R):
        return potential.vcirc(self._potlist,R)
    def normalize(self,norm,t=0.):
        self._amp= norm
    def OmegaP(self):
        return 1.
#Class to test lists of planarPotentials
from galpy.potential import planarPotential, \
    evaluateplanarPotentials, evaluateplanarRforces, evaluateplanarphiforces, \
    evaluateplanarR2derivs
class testplanarMWPotential(planarPotential):
    """Initialize with potential in natural units"""
    def __init__(self,potlist=MWPotential):
        self._potlist= [p.toPlanar() for p in potlist if isinstance(p,Potential)]
        self._potlist.extend([p for p in potlist if isinstance(p,planarPotential)])
        planarPotential.__init__(self,amp=1.)
        self.isNonAxi= True-numpy.prod([True-p.isNonAxi for p in self._potlist])
        return None
    def _evaluate(self,R,phi=0,t=0,dR=0,dphi=0):
        return evaluateplanarPotentials(self._potlist,R,phi=phi,t=t)
    def _Rforce(self,R,phi=0.,t=0.):
        return evaluateplanarRforces(self._potlist,R,phi=phi,t=t)
    def _phiforce(self,R,phi=0.,t=0.):
        return evaluateplanarphiforces(self._potlist,R,phi=phi,t=t)
    def _R2deriv(self,R,phi=0.,t=0.):
        return evaluateplanarR2derivs(self._potlist,R,phi=phi,t=t)
    def _phi2deriv(self,R,phi=0.,t=0.):
        return evaluateplanarPotentials(self._potlist,R,phi=phi,t=t,dphi=2)
    def _Rphideriv(self,R,phi=0.,t=0.):
        return evaluateplanarPotentials(self._potlist,R,phi=phi,t=t,dR=1,
                                        dphi=1)
    def vcirc(self,R):
        return potential.vcirc(self._potlist,R)
    def normalize(self,norm,t=0.):
        self._amp= norm
    def OmegaP(self):
        return 1.

class mockFlatEllipticalDiskPotential(testplanarMWPotential):
    def __init__(self):
        testplanarMWPotential.__init__(self,
                                       potlist=[potential.LogarithmicHaloPotential(normalize=1.),
                                                potential.EllipticalDiskPotential(phib=numpy.pi/2.,p=0.,tform=None,tsteady=None,twophio=14./220.)])
    def OmegaP(self):
        return 0.
class mockSlowFlatEllipticalDiskPotential(testplanarMWPotential):
    def __init__(self):
        testplanarMWPotential.__init__(self,
                                       potlist=[potential.LogarithmicHaloPotential(normalize=1.),
                                                potential.EllipticalDiskPotential(phib=numpy.pi/2.,p=0.,twophio=14./220.,tform=1.,tsteady=250.)])
    def OmegaP(self):
        return 0.
class mockFlatLopsidedDiskPotential(testplanarMWPotential):
    def __init__(self):
        testplanarMWPotential.__init__(self,
                                       potlist=[potential.LogarithmicHaloPotential(normalize=1.),
                                                potential.LopsidedDiskPotential(phib=numpy.pi/2.,p=0.,tform=None,tsteady=None,phio=10./220.)])
    def OmegaP(self):
        return 0.
class mockSlowFlatLopsidedDiskPotential(testplanarMWPotential):
    def __init__(self):
        testplanarMWPotential.__init__(self,
                                       potlist=[potential.LogarithmicHaloPotential(normalize=1.),
                                                potential.LopsidedDiskPotential(phib=numpy.pi/2.,p=0.,tform=1.,tsteady=250.,phio=10./220.)])
    def OmegaP(self):
        return 0.
class mockFlatDehnenBarPotential(testplanarMWPotential):
    def __init__(self):
        testplanarMWPotential.__init__(self,
                                       potlist=[potential.LogarithmicHaloPotential(normalize=1.),
                                                potential.DehnenBarPotential()])
    def OmegaP(self):
        return self._potlist[1].OmegaP()
class mockSlowFlatDehnenBarPotential(testplanarMWPotential):
    def __init__(self):
        testplanarMWPotential.__init__(self,
                                       potlist=[potential.LogarithmicHaloPotential(normalize=1.),
                                                potential.DehnenBarPotential(tform=1.,tsteady=250.,rolr=2.5)])
    def OmegaP(self):
        return self._potlist[1].OmegaP()
class mockFlatSteadyLogSpiralPotential(testplanarMWPotential):
    def __init__(self):
        testplanarMWPotential.__init__(self,
                                       potlist=[potential.LogarithmicHaloPotential(normalize=1.),
                                                potential.SteadyLogSpiralPotential()])
    def OmegaP(self):
        return self._potlist[1].OmegaP()
class mockSlowFlatSteadyLogSpiralPotential(testplanarMWPotential):
    def __init__(self):
        testplanarMWPotential.__init__(self,
                                       potlist=[potential.LogarithmicHaloPotential(normalize=1.),
                                                potential.SteadyLogSpiralPotential(tform=.1,tsteady=25.)])
    def OmegaP(self):
        return self._potlist[1].OmegaP()
class mockFlatTransientLogSpiralPotential(testplanarMWPotential):
    def __init__(self):
        testplanarMWPotential.__init__(self,
                                       potlist=[potential.LogarithmicHaloPotential(normalize=1.),
                                                potential.TransientLogSpiralPotential(to=-10.)]) #this way, it's basically a steady spiral
    def OmegaP(self):
        return self._potlist[1].OmegaP()

#Class to test lists of linearPotentials
from galpy.potential import linearPotential, \
    evaluatelinearPotentials, evaluatelinearForces, \
    RZToverticalPotential
class testlinearMWPotential(linearPotential):
    """Initialize with potential in natural units"""
    def __init__(self,potlist=MWPotential):
        self._potlist= RZToverticalPotential(potlist,1.)
        linearPotential.__init__(self,amp=1.)
        return None
    def _evaluate(self,R,phi=0,t=0,dR=0,dphi=0):
        return evaluatelinearPotentials(self._potlist,R,t=t)
    def _force(self,R,t=0.):
        return evaluatelinearForces(self._potlist,R,t=t)
    def normalize(self,norm,t=0.):
        self._amp= norm

class mockCombLinearPotential(testlinearMWPotential):
    def __init__(self):
        testlinearMWPotential.__init__(self,
                                       potlist=[potential.MWPotential[0],
                                                potential.MWPotential[1].toVertical(1.),
                                                potential.MWPotential[2].toVertical(1.)])

class mockSimpleLinearPotential(testlinearMWPotential):
    def __init__(self):
        testlinearMWPotential.__init__(self,
                                       potlist=potential.MiyamotoNagaiPotential(normalize=1.).toVertical(1.))

class mockMovingObjectPotential(testMWPotential):
    def __init__(self,rc=0.75,maxt=1.,nt=50):
        from galpy.orbit import Orbit
        self._rc= rc
        o1= Orbit([self._rc,0.,1.,0.,0.,0.])
        o2= Orbit([self._rc,0.,1.,0.,0.,numpy.pi])
        lp= potential.LogarithmicHaloPotential(normalize=1.)
        times= numpy.linspace(0.,maxt,nt)
        o1.integrate(times,lp,method='dopr54_c')
        o2.integrate(times,lp,method='dopr54_c')
        self._o1p= potential.MovingObjectPotential(o1)
        self._o2p= potential.MovingObjectPotential(o2)
        testMWPotential.__init__(self,[self._o1p,self._o2p])
        self.isNonAxi= True
        return None
    def phi2deriv(self,R,z,phi=0.,t=0.):
        raise AttributeError
    def OmegaP(self):
        return 1./self._rc
from galpy.potential_src.ForceSoftening import PlummerSoftening
class mockMovingObjectExplSoftPotential(testMWPotential):
    def __init__(self,rc=0.75,maxt=1.,nt=50):
        from galpy.orbit import Orbit
        self._rc= rc
        o1= Orbit([self._rc,0.,1.,0.,0.,0.])
        o2= Orbit([self._rc,0.,1.,0.,0.,numpy.pi])
        lp= potential.LogarithmicHaloPotential(normalize=1.)
        times= numpy.linspace(0.,maxt,nt)
        o1.integrate(times,lp,method='dopr54_c')
        o2.integrate(times,lp,method='dopr54_c')
        self._o1p= potential.MovingObjectPotential(o1,
                                                   softening=PlummerSoftening(softening_length=0.05))
        self._o2p= potential.MovingObjectPotential(o2,
                                                   softening=PlummerSoftening(softening_length=0.05))
        testMWPotential.__init__(self,[self._o1p,self._o2p])
        self.isNonAxi= True
        return None
class mockMovingObjectLongIntPotential(mockMovingObjectPotential):
    def __init__(self,rc=0.75):
        mockMovingObjectPotential.__init__(self,rc=rc,maxt=29.,nt=1001)
        return None<|MERGE_RESOLUTION|>--- conflicted
+++ resolved
@@ -118,14 +118,11 @@
     pots.append('HernquistTwoPowerTriaxialPotential')
     pots.append('NFWTwoPowerTriaxialPotential')
     pots.append('JaffeTwoPowerTriaxialPotential')
-<<<<<<< HEAD
-=======
     pots.append('mockSCFZeeuwPotential')
     pots.append('mockSCFNFWPotential')
     pots.append('mockSCFAxiDensity1Potential')
     pots.append('mockSCFAxiDensity2Potential')
     pots.append('mockSCFDensityPotential')
->>>>>>> b4149797
     rmpots= ['Potential','MWPotential','MWPotential2014',
              'MovingObjectPotential',
              'interpRZPotential', 'linearPotential', 'planarAxiPotential',
@@ -580,14 +577,11 @@
     pots.append('triaxialHernquistPotential')
     pots.append('triaxialNFWPotential')
     pots.append('triaxialJaffePotential')
-<<<<<<< HEAD
-=======
     pots.append('mockSCFZeeuwPotential')
     pots.append('mockSCFNFWPotential')
     pots.append('mockSCFAxiDensity1Potential')
     pots.append('mockSCFAxiDensity2Potential')
     pots.append('mockSCFDensityPotential')
->>>>>>> b4149797
     rmpots= ['Potential','MWPotential','MWPotential2014',
              'MovingObjectPotential',
              'interpRZPotential', 'linearPotential', 'planarAxiPotential',
